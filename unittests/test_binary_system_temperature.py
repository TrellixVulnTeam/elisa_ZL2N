--- conflicted
+++ resolved
@@ -52,11 +52,7 @@
         self.generator_test_temperatures('detached-physical', [[4998, 5002], [4999, 5004]])
 
     def test_build_temperatures_over_contact(self):
-<<<<<<< HEAD
-        self.generator_test_temperatures('over-contact', [[4150, 5410], [4245, 5440]])
-=======
         self.generator_test_temperatures('over-contact', [[4155, 5405], [4240, 5435]])
->>>>>>> 582cf865
 
     def test_build_temperatures_semi_detached(self):
         self.generator_test_temperatures('semi-detached', [[3760, 5335], [3865, 5450]])
