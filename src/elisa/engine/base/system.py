import numpy as np

from typing import Tuple
from abc import ABCMeta, abstractmethod
from astropy import units as u
from scipy.optimize import fsolve

from elisa.engine import logger, units
from elisa.engine import const as c
from elisa.engine.utils import is_empty


class System(metaclass=ABCMeta):
    """
    Abstract class defining System
    """

    ID = 1
    KWARGS = []
    OPTIONAL_KWARGS = []
    ALL_KWARGS = KWARGS + OPTIONAL_KWARGS

    def __init__(self, name: str = None, suppress_logger: bool = False, **kwargs) -> None:

        self._logger = logger.getLogger(self.__class__.__name__, suppress=suppress_logger)
        self.initial_kwargs = kwargs.copy()

        # default params
<<<<<<< HEAD
        self._gamma = np.nan
        self._period = np.nan
        self._inclination = np.nan
=======
        self._gamma: float = np.nan
        self._period: float = np.nan
        self._inclination: float = np.nan
>>>>>>> 76ba8e05

        if is_empty(name):
            self._name = str(System.ID)
            self._logger.debug(f"name of class instance {self.__class__.__name__} set to {self._name}")
            System.ID += 1
        else:
            self._name = str(name)

        self._inlination = None

    @property
    def name(self) -> str:
        """
        Name of object initialized on base of this abstract class.

        :return: str
        """
        return self._name

    @name.setter
    def name(self, name: any):
        """
        Setter for name of system.

        :param name: str
        :return:
        """
        self._name = str(name)

    @property
    def gamma(self) -> float:
        """
        System center of mass radial velocity in default velocity unit.

        :return: float
        """
        return self._gamma

    @gamma.setter
    def gamma(self, gamma: any):
        """
        Set system center of mass velocity.
        Expected type is astropy.units.quantity.Quantity, numpy.float or numpy.int othervise TypeError will be raised.
        If unit is not specified, default velocity unit is assumed.

        :param gamma: (numpy.)float, (numpy.)int, astropy.units.quantity.Quantity
        :return: 
        """
        if isinstance(gamma, u.quantity.Quantity):
            self._gamma = np.float64(gamma.to(units.VELOCITY_UNIT))
        elif isinstance(gamma, (int, np.int, float, np.float)):
            self._gamma = np.float64(gamma)
        else:
            raise TypeError('Value of variable `gamma` is not (numpy.)int or (numpy.)float '
                            'nor astropy.unit.quantity.Quantity instance.')

    @property
    def period(self) -> float:
        """
        Returns orbital period of binary system.

        :return: float
        """
        return self._period

    @period.setter
    def period(self, period: any):
        """
        Set orbital period of binary star system.
        If unit is not specified, default period unit is assumed.

        :param period: (numpy.)int, (numpy.)float, astropy.unit.quantity.Quantity
        :return:
        """
        if isinstance(period, u.quantity.Quantity):
            self._period = np.float64(period.to(units.PERIOD_UNIT))
        elif isinstance(period, (int, np.int, float, np.float)):
            self._period = np.float64(period)
        else:
            raise TypeError('Input of variable `period` is not (numpy.)int or (numpy.)float '
                            'nor astropy.unit.quantity.Quantity instance.')
        self._logger.debug(f"Setting property period "
                           f"of class instance {self.__class__.__name__} to {self._period}")

    @property
    def inclination(self) -> float:
        """
        Inclination of system, angle between `z` axis and `line of sight`

        :return: float
        """
        return self._inclination

    @inclination.setter
    def inclination(self, inclination: any):
        """
        Set orbit inclination of system.
        If unit is not specified, default unit is assumed

        :param inclination: (numpy.)int, (numpy.)float, astropy.unit.quantity.Quantity
        :return:
        """

        if isinstance(inclination, u.quantity.Quantity):
            self._inclination = np.float64(inclination.to(units.ARC_UNIT))
        elif isinstance(inclination, (int, np.int, float, np.float)):
            self._inclination = np.float64(inclination)
        else:
            raise TypeError('Input of variable `inclination` is not (numpy.)int or (numpy.)float '
                            'nor astropy.unit.quantity.Quantity instance.')

        if not 0 <= self.inclination <= c.PI:
            raise ValueError(f'Inclination value of {self.inclination} is out of bounds (0, pi).')

        self._logger.debug(f"setting property inclination "
                           f"of class instance {self.__class__.__name__} to {self._inclination}")

    @abstractmethod
    def compute_lightcurve(self, *args, **kwargs):
        pass

    @abstractmethod
    def get_info(self):
        pass

    @abstractmethod
    def init(self):
        pass

    def _solver(self, fn, condition, *args, **kwargs) -> Tuple:
        """
        Will solve `fn` implicit function taking args by using scipy.optimize.fsolve method and return
        solution if satisfy conditional function.

        :param fn: function
        :param condition: function
        :param args: tuple
        :return: float, bool
        """
        # precalculation of auxiliary values
        solution, use = np.nan, False
        scipy_solver_init_value = np.array([1. / 10000.])
        try:
            solution, _, ier, mesg = fsolve(fn, scipy_solver_init_value, full_output=True, args=args, xtol=1e-10)
            if ier == 1 and not np.isnan(solution[0]):
                solution = solution[0]
                use = True if 1e15 > solution > 0 else False
            else:
                self._logger.warning(f'solution in implicit solver was not found, cause: {mesg}')
        except Exception as e:
            self._logger.debug(f"attempt to solve function {fn.__name__} finished w/ exception: {str(e)}")
            use = False

        args_to_use = kwargs.get('original_kwargs', args)
        return (solution, use) if condition(solution, *args_to_use) else (np.nan, False)

    @abstractmethod
    def build_mesh(self, *args, **kwargs):
        """
        Abstract method for creating surface points.

        :param args:
        :param kwargs:
        :return:
        """
        pass

    @abstractmethod
    def build_faces(self, *args, **kwargs):
        """
        Abstract method for building body surface (faces) from given set of points in already calculated and stored in
        Object.points.

        :param args:
        :param kwargs:
        :return:
        """
        pass

    @abstractmethod
    def build_surface(self, *args, **kwargs):
        """
        Abstract method which builds surface from ground up including points and faces of surface and spots.

        :param args:
        :param kwargs:
        :return:
        """
        pass

    @abstractmethod
    def build_surface_map(self, *args, **kwargs):
        """
        Abstract method which calculates surface maps for surface faces of given body (eg. temperature or gravity
        acceleration map).

        :param args:
        :param kwargs:
        :return:
        """
        pass<|MERGE_RESOLUTION|>--- conflicted
+++ resolved
@@ -1,6 +1,5 @@
 import numpy as np
 
-from typing import Tuple
 from abc import ABCMeta, abstractmethod
 from astropy import units as u
 from scipy.optimize import fsolve
@@ -20,21 +19,15 @@
     OPTIONAL_KWARGS = []
     ALL_KWARGS = KWARGS + OPTIONAL_KWARGS
 
-    def __init__(self, name: str = None, suppress_logger: bool = False, **kwargs) -> None:
+    def __init__(self, name=None, suppress_logger=False, **kwargs):
 
         self._logger = logger.getLogger(self.__class__.__name__, suppress=suppress_logger)
         self.initial_kwargs = kwargs.copy()
 
         # default params
-<<<<<<< HEAD
         self._gamma = np.nan
         self._period = np.nan
         self._inclination = np.nan
-=======
-        self._gamma: float = np.nan
-        self._period: float = np.nan
-        self._inclination: float = np.nan
->>>>>>> 76ba8e05
 
         if is_empty(name):
             self._name = str(System.ID)
@@ -46,7 +39,7 @@
         self._inlination = None
 
     @property
-    def name(self) -> str:
+    def name(self):
         """
         Name of object initialized on base of this abstract class.
 
@@ -55,7 +48,7 @@
         return self._name
 
     @name.setter
-    def name(self, name: any):
+    def name(self, name):
         """
         Setter for name of system.
 
@@ -65,7 +58,7 @@
         self._name = str(name)
 
     @property
-    def gamma(self) -> float:
+    def gamma(self):
         """
         System center of mass radial velocity in default velocity unit.
 
@@ -74,14 +67,14 @@
         return self._gamma
 
     @gamma.setter
-    def gamma(self, gamma: any):
+    def gamma(self, gamma):
         """
         Set system center of mass velocity.
         Expected type is astropy.units.quantity.Quantity, numpy.float or numpy.int othervise TypeError will be raised.
         If unit is not specified, default velocity unit is assumed.
 
         :param gamma: (numpy.)float, (numpy.)int, astropy.units.quantity.Quantity
-        :return: 
+        :return:
         """
         if isinstance(gamma, u.quantity.Quantity):
             self._gamma = np.float64(gamma.to(units.VELOCITY_UNIT))
@@ -92,7 +85,7 @@
                             'nor astropy.unit.quantity.Quantity instance.')
 
     @property
-    def period(self) -> float:
+    def period(self):
         """
         Returns orbital period of binary system.
 
@@ -120,7 +113,7 @@
                            f"of class instance {self.__class__.__name__} to {self._period}")
 
     @property
-    def inclination(self) -> float:
+    def inclination(self):
         """
         Inclination of system, angle between `z` axis and `line of sight`
 
@@ -164,7 +157,7 @@
     def init(self):
         pass
 
-    def _solver(self, fn, condition, *args, **kwargs) -> Tuple:
+    def _solver(self, fn, condition, *args, **kwargs):
         """
         Will solve `fn` implicit function taking args by using scipy.optimize.fsolve method and return
         solution if satisfy conditional function.
