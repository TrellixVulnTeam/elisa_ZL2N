import itertools
import logging
import os
import warnings

from typing import List, Dict
from collections import Iterable
from queue import Queue
from threading import Thread

import numpy as np
import pandas as pd
from copy import deepcopy
from scipy import integrate, interpolate

from elisa.conf import config
from elisa.conf.config import ATM_MODEL_DATAFRAME_FLUX, ATM_MODEL_DATAFRAME_WAVE
from elisa.conf.config import PASSBAND_DATAFRAME_WAVE, PASSBAND_DATAFRAME_THROUGHPUT
from elisa.engine import utils, const

config.set_up_logging()
logger = logging.getLogger("atm")

# * 1e-7 * 1e4 * 1e10 * (1.0/np.pi)

ATLAS_TO_ATM_FILE_PREFIX = {
    "castelli": "ck",
    "castelli-kurucz": "ck",
    "ck": "ck",
    "ck04": "ck",
    "kurucz": "k",
    "k": "k",
    "k93": "k"
}

ATLAS_TO_BASE_DIR = {
    "castelli": config.CK04_ATM_TABLES,
    "castelli-kurucz": config.CK04_ATM_TABLES,
    "ck": config.CK04_ATM_TABLES,
    "ck04": config.CK04_ATM_TABLES,
    "kurucz": config.K93_ATM_TABLES,
    "k": config.K93_ATM_TABLES,
    "k93": config.K93_ATM_TABLES
}

ATM_DOMAIN_QUANTITY_TO_VARIABLE_SUFFIX = {
    "temperature": "TEMPERATURE_LIST_ATM",
    "gravity": "GRAVITY_LIST_ATM",
    "metallicity": "METALLICITY_LIST_ATM"
}


class AtmDataContainer(object):
    def __init__(
            self, model: pd.DataFrame, temperature: float, log_g: float, metallicity: float, fpath: str = '') -> None:
        self._model = None
        self.temperature = temperature
        self.log_g = log_g
        self.metallicity = metallicity
        self.flux_unit = "flam"
        self.wave_unit = "angstrom"
        # in case this np.pi will stay here, there will be rendundant multiplication in intensity integration
        self.flux_to_si_mult = 1e-7 * 1e4 * 1e10  # * (1.0/np.pi)
        self.wave_to_si_mult = 1e-10
        self.left_bandwidth = None
        self.right_bandwidth = None
        self.fpath = fpath

        setattr(self, 'model', model)

    @property
    def model(self):
        return self._model

    @model.setter
    def model(self, df: pd.DataFrame):
        self._model = df
        self.left_bandwidth = df[ATM_MODEL_DATAFRAME_WAVE].min()
        self.right_bandwidth = df[ATM_MODEL_DATAFRAME_WAVE].max()


class IntensityContainer(object):
    def __init__(self, intensity, temperature, log_g, metallicity):
        self.intensity = intensity
        self.temperature = temperature
        self.log_g = log_g
        self.metallicity = metallicity


class NaiveInterpolatedAtm(object):
    @staticmethod
    def radiance(temperature: list, log_g: list, metallicity: float, atlas: str, **kwargs):
        """
        compute radiance for given atmospheric parametres with regards to given  passbands

        :param temperature: list
        :param log_g: list
        :param metallicity: float
        :param atlas: str
        :param kwargs:
        :**kwargs options**:
                * **left_bandwidth** * -- float; maximal allowed wavelength from left
                * **right_bandwidth** * -- float; maximal allowed wavelength from right
                * **passband** * -- dict; { str: elisa.observer.observer.PassbandContainer }
        :return: list
        """
        # fixme: uncomment following line
        # validate_atm(temperature, log_g, metallicity, atlas)
        l_bandw, r_bandw = kwargs["left_bandwidth"], kwargs["right_bandwidth"]
<<<<<<< HEAD
        passband_containers = kwargs["passband"]
=======
        passband_list = kwargs["passband"]
        # related atmospheric files for each face (upper and lower)
>>>>>>> 9c1a6fe1
        atm_files = NaiveInterpolatedAtm.atm_files(temperature, log_g, metallicity, atlas)
        # find unique atmosphere data files
        unique_atms, containers_map = read_unique_atm_tables(atm_files)

        global_left, global_right = find_global_atm_bandwidth(unique_atms)
        unique_atms = strip_atm_containers_by_bandwidth(unique_atms, l_bandw, r_bandw,
                                                        global_left=global_left, global_right=global_right)
        unique_atms = arange_atm_to_same_wavelength(unique_atms)
        passbanded_atm_containers = apply_passband(unique_atms, passband_containers,
                                                   global_left=global_left, global_right=global_right)
        atm_containers = remap_passbanded_unique_atms_to_origin(passbanded_atm_containers, containers_map)
        localized_atm_containers = NaiveInterpolatedAtm.interpolate(
            atm_containers,
            **dict(left_bandwidth=kwargs['left_bandwidth'],
                   right_bandwidth=kwargs['right_bandwidth'],
                   temperature=temperature,
                   log_g=log_g,
                   metallicity=metallicity)
        )
        return compute_integral_si_intensity_from_passbanded_dict(localized_atm_containers)

    @staticmethod
    def compute_interpolation_weights(temperatures: list, top_atm_containers: list, bottom_atm_containers: list):
        top_temperatures = np.array([a.temperature for a in top_atm_containers])
        bottom_temperatures = np.array([a.temperature if a is not None else 0.0 for a in bottom_atm_containers])
        return (temperatures - bottom_temperatures) / (top_temperatures - bottom_temperatures)

    @staticmethod
    def compute_unknown_intensity(weight, top_atm_container, bottom_atm_container):
        """
        Depends on weight will compute (interpolate) intensities from surounded intensities
        related to given temperature.
        ! Top and bottom atmosphere model are have to be defined in same wavelengths !

        :param weight: Iterable of float`s
        :param top_atm_container: AtmDataContainer
        :param bottom_atm_container: AtmDataContainer
        :return: tuple of list (flux, wave)
        """
        if bottom_atm_container is None:
            return top_atm_container.model[ATM_MODEL_DATAFRAME_FLUX], top_atm_container.model[ATM_MODEL_DATAFRAME_WAVE]

        # reset index is neccessary; otherwise add/mult/... method od DataFrame
        # leads to nan if left and right frame differ in indices
        top_atm_container.model.reset_index(drop=True, inplace=True)
        bottom_atm_container.model.reset_index(drop=True, inplace=True)

        intensity = weight * (
            top_atm_container.model[ATM_MODEL_DATAFRAME_FLUX] - bottom_atm_container.model[ATM_MODEL_DATAFRAME_FLUX]
        ) + bottom_atm_container.model[ATM_MODEL_DATAFRAME_FLUX]

        return intensity, top_atm_container.model[ATM_MODEL_DATAFRAME_WAVE]

    @staticmethod
    def interpolate(passbanded_atm_containers: Dict, **kwargs):
        """
        for given `on grid` tables of stellar atmospheres stored in `atm_tables` list will compute atmospheres
        for given parametres (temperature, log_g, metallicity)

        atm_tables contain extended list of AtmDataContainer`s;
        first part (half) of atm_tables contain bottom atmospheres related to given temperature and second half of list
        contain atmospheres from top of temperature.
        In case that temperature match exactly atmospheric model, that model is stored in `top` atm_tables and in
        bottom is stored None value

        e.g.

        temperature = [7825.66, 4500, 19874.85]
        atm_tables = [<t1 - 7750>, None, <t3 - 19000>, <t4 - 8000>, <t5 - 4500>, <t6 - 20000>]

        bottom: <t1 - 7750>, None, <t3 - 19000>
        top: <t4 - 8000>, <t5 - 4500>, <t6 - 20000>

        :param passbanded_atm_containers: list of AtmDataContainer`s
        :param kwargs:
        :**kwargs options**:
                * **temperature** * -- Iterable
                * **log_g** * -- Iterable
                * **metallicity** * -- float
                * **left_bandwidth** * -- float; maximal allowed wavelength from left
                * **right_bandwidth** * -- float; maximal allowed wavelength from right
        :return: list of AtmDataContainer`s
        """

        temperature = kwargs.pop("temperature")
        log_g = kwargs.pop("log_g")
        metallicity = kwargs.pop("metallicity")

        interp_band_containers = dict()
        for band, atm_tables in passbanded_atm_containers.items():
            bottom_atm, top_atm = atm_tables[:len(atm_tables) // 2], atm_tables[len(atm_tables) // 2:]
            logger.debug(f"computing atmosphere interpolation weights for band: {band}")
            interpolation_weights = NaiveInterpolatedAtm.compute_interpolation_weights(temperature, top_atm, bottom_atm)

            interpolated_atm_containers = list()
            for weight, t, g, bottom, top in zip(interpolation_weights, temperature, log_g, bottom_atm, top_atm):
                intensity, wavelength = NaiveInterpolatedAtm.compute_unknown_intensity(weight, top, bottom)
                interpolated_atm_containers.append(
                    AtmDataContainer(
                        model=pd.DataFrame(
                            {
                                ATM_MODEL_DATAFRAME_FLUX: np.array(intensity),
                                ATM_MODEL_DATAFRAME_WAVE: np.array(wavelength)
                            }
                        ),
                        temperature=t,
                        log_g=g,
                        metallicity=metallicity
                    )
                )
            interp_band_containers[band] = interpolated_atm_containers
        logger.debug("interpolation finished")
        return interp_band_containers

    @staticmethod
    def atm_tables(fpaths):
        """
        read atmosphere tables as pandas.DataFrame`s

        :param fpaths: Iterable, list of paths to desired atm csv files
        :return: list of pandas.DataFrame`s
        """
        result_queue = multithread_atm_tables_reader_runner(fpaths)
        models = [qval for qval in utils.IterableQueue(result_queue)]
        models = [val[1] for val in sorted(models, key=lambda x: x[0])]
        return models

    @staticmethod
    def atm_files(temperature: Iterable, log_g: Iterable, metallicity: float, atlas: str) -> List[str]:
        """
        For given parameters will find out related atm csv tables and return list of paths to this csv files

        :param temperature: Iterable
        :param log_g: Iterable
        :param metallicity: float
        :param atlas: str
        :return: list; list of str
        """
        atlas = validated_atlas(atlas)

        g_array = atm_file_prefix_to_quantity_list("gravity", atlas)
        m_array = atm_file_prefix_to_quantity_list("metallicity", atlas)
        t_array = atm_file_prefix_to_quantity_list("temperature", atlas)

        g = [utils.find_nearest_value(g_array, _logg)[0] for _logg in log_g]
        m = utils.find_nearest_value(m_array, metallicity)[0]
        t = [_t if len(_t) == 2 else [np.nan] + _t
             for _t in [utils.find_surrounded(t_array, _temp) for _temp in temperature]]
        t = np.array(t).T

        domain_df = pd.DataFrame({
            "temp": list(t[0]) + list(t[1]),
            "log_g": list(g) + list(g),
            "mh": [m] * len(g) * 2
        })

        directory = get_atm_directory(m, atlas)
        # in case when temperature is same as one of temperatures on grid, sourrounded value is only one number
        # and what we have to do is just read a atm table and do not any interpolation
        fnames = str(atlas) + \
            domain_df["mh"].apply(lambda x: utils.numeric_metallicity_to_string(x)) + "_" + \
            domain_df["temp"].apply(lambda x: str(int(x) if not np.isnan(x) else '__NaN__')) + "_" + \
            domain_df["log_g"].apply(lambda x: utils.numeric_logg_to_string(x))
        return [
            path if '__NaN__' not in path
            else None
            for path in
            list(os.path.join(str(ATLAS_TO_BASE_DIR[atlas]), str(directory)) + os.path.sep + fnames + ".csv")
        ]


def arange_atm_to_same_wavelength(atm_containers: list):
    wavelengths = np.unique(np.array([atm.model[ATM_MODEL_DATAFRAME_WAVE] for atm in atm_containers]).flatten())
    wavelengths.sort()
    result = list()

    for atm in atm_containers:
        i = interpolate.Akima1DInterpolator(atm.model[ATM_MODEL_DATAFRAME_WAVE], atm.model[ATM_MODEL_DATAFRAME_FLUX])
        df = pd.DataFrame({
            ATM_MODEL_DATAFRAME_WAVE: wavelengths,
            ATM_MODEL_DATAFRAME_FLUX: i(wavelengths),
        })
        atm.model = df.fillna(0.0)
        result.append(atm)
    return result


def strip_atm_containers_by_bandwidth(atm_containers, left_bandwidth, right_bandwidth, **kwargs):
    return [strip_atm_container_by_bandwidth(atm_container, left_bandwidth, right_bandwidth, **kwargs)
            for atm_container in atm_containers]


def strip_atm_container_by_bandwidth(atm_container, left_bandwidth, right_bandwidth, **kwargs):
    """
    Strip atmosphere container model by given bandwidth.
    Usually is model in container defined somewhere in between of left and right bandwidt, never exactly in such
    wavelength. To strip container exactly on bandwidth wavelength, interpolation has to be done. In case, when
    model of any atmosphere has smaller real bandwidth, than bandwidth defined by arguments `right_bandwidth` and
    `left_bandwidth` (it happens in case of bolometric passband), global bandwidth of given atmospheres is used.
    Right gloal bandwidth is obtained as min of all maximal wavelengts from all models and left is max of all mins.


    :param atm_container: AtmDataContainer
    :param left_bandwidth: float
    :param right_bandwidth: float

    todo: fix kwargs
    # :param global_right: float
    # :param global_left: float
    # :param inplace: bool

    :return: AtmDataContainer
    """

    inplace = kwargs.get('inplace', False)
    if atm_container is not None:
        # evaluate whether use argument bandwidth or global bandwidth
        # use case when use global bandwidth is in case of bolometric `filter`, where bandwidth in observer
        # is set as generic left = 0 and right sys.float.max
        atm_df = atm_container.model
        wave_col = ATM_MODEL_DATAFRAME_WAVE

        if atm_df[wave_col].min() > left_bandwidth or atm_df[wave_col].max() < right_bandwidth:
            mi, ma = find_global_atm_bandwidth([atm_container])
            left_bandwidth, right_bandwidth = kwargs.get("global_left", mi), kwargs.get("global_right", ma)

            if not kwargs.get('global_left') or not kwargs.get('global_right'):
                warnings.warn(f"argument bandwidth is out of bound for supplied atmospheric model\n"
                              f"to avoid interpolation error in boundary wavelength, badwidth was defined as "
                              f"max {ma} and min {mi} of wavelengt in given model table\n"
                              f"it might leads to error in atmosphere interpolation\n"
                              f"to avoid this problem, please specify global_left and global_right bandwidth as "
                              f"kwargs for given method and make sure all models wavelengths "
                              f"are greater or equal to such limits")

        # indices in bandwidth
        valid_indices = list(
            atm_container.model.index[
                atm_container.model[ATM_MODEL_DATAFRAME_WAVE].between(left_bandwidth, right_bandwidth, inclusive=True)
            ])
        # extend left  and right index (left - 1 and righ + 1)
        left_extention_index = valid_indices[0] - 1 if valid_indices[0] > 1 else 0
        right_extention_index = valid_indices[-1] + 1 \
            if valid_indices[-1] < atm_container.model.last_valid_index() else valid_indices[-1]

        atm_container = atm_container if inplace else deepcopy(atm_container)
        atm_container.model = atm_container.model.iloc[
            sorted(valid_indices + [left_extention_index] + [right_extention_index])
        ]
        atm_container.model = atm_container.model.drop_duplicates(ATM_MODEL_DATAFRAME_WAVE)
        atm_container = extend_atm_container_on_bandwidth_boundary(atm_container, left_bandwidth, right_bandwidth)
        return atm_container


def find_global_atm_bandwidth(atm_containers):
    """

    :param atm_containers:
    :return:
    """
    bounds = np.array([
        [atm.model[ATM_MODEL_DATAFRAME_WAVE].min(),
         atm.model[ATM_MODEL_DATAFRAME_WAVE].max()] for atm in atm_containers])
    return bounds[:, 0].max(), bounds[:, 1].min()


def extend_atm_container_on_bandwidth_boundary(atm_container, left_bandwidth, right_bandwidth):
    interpolator = interpolate.Akima1DInterpolator(atm_container.model[ATM_MODEL_DATAFRAME_WAVE],
                                                   atm_container.model[ATM_MODEL_DATAFRAME_FLUX])
    on_bound_flux = interpolator([left_bandwidth, right_bandwidth])
    if np.isin(np.nan, on_bound_flux):
        raise ValueError('interpolation on bandwidth boundaries leads to NaN value')
    _df = pd.DataFrame({ATM_MODEL_DATAFRAME_WAVE: [left_bandwidth, right_bandwidth],
                        ATM_MODEL_DATAFRAME_FLUX: on_bound_flux})
    df: pd.DataFrame = atm_container.model
    df = df[~df.index.isin([df.first_valid_index(), df.last_valid_index()])]
    df = pd.concat((df, _df), sort=True)
    df[ATM_MODEL_DATAFRAME_WAVE] = df[ATM_MODEL_DATAFRAME_WAVE].apply(lambda x: round(x, 10))
    df.sort_values([ATM_MODEL_DATAFRAME_WAVE], inplace=True)
    df.drop_duplicates(inplace=True)
    df.reset_index(drop=True, inplace=True)
    atm_container.model = df
    return atm_container


def apply_passband(atm_containers: list, passband: dict, **kwargs):
    passbanded_atm_containers = dict()
    logger.debug("applying passband functions on given atmospheres")
    for band, band_container in passband.items():
        passbanded_atm_containers[band] = list()
        for atm_container in atm_containers:
            # strip atm container on passband bandwidth (reason to do it is, that container
            # is stripped on maximal bandwidth defined by all bands, not just by given single band)
            atm_container = strip_atm_container_by_bandwidth(
                atm_container=deepcopy(atm_container),
                left_bandwidth=band_container.left_bandwidth,
                right_bandwidth=band_container.right_bandwidth,
                inplace=False,
                **kwargs
            )
            # found passband throughput on atm defined wavelength
            passband_df = pd.DataFrame(
                {
                    PASSBAND_DATAFRAME_THROUGHPUT: band_container.akima(atm_container.model[ATM_MODEL_DATAFRAME_WAVE]),
                    PASSBAND_DATAFRAME_WAVE: atm_container.model[ATM_MODEL_DATAFRAME_WAVE]
                }
            )
            passband_df.fillna(0.0, inplace=True)
            atm_container.model[ATM_MODEL_DATAFRAME_FLUX] *= passband_df[PASSBAND_DATAFRAME_THROUGHPUT]
            passbanded_atm_containers[band].append(atm_container)
    logger.debug("passband application finished")
    return passbanded_atm_containers


def build_atm_validation_hypertable(atlas):
    atlas = validated_atlas(atlas)
    all_files = get_list_of_all_atm_tables(atlas)
    filenames = (os.path.basename(f) for f in all_files)
    quantities = sorted([parse_domain_quantities_from_atm_table_filename(f) for f in filenames], key=lambda x: x[0])
    temp_qroups = itertools.groupby(quantities, key=lambda x: x[0])
    hypertable = {
        str(int(temp_qroup[0])):
            {
                "gravity": sorted(set(np.array(list(temp_qroup[1])).T[1])),
                # mettalicity is stored in this dict just because of consitency
                "metallicity": atm_file_prefix_to_quantity_list("metallicity", atlas)
            }
        for temp_qroup in temp_qroups
    }
    return hypertable


def is_out_of_bound(in_arr: Iterable, values: Iterable, tolerance: float):
    values = [values] if not isinstance(values, Iterable) else values
    top, bottom = max(in_arr) + tolerance, min(in_arr) - tolerance
    return [False if bottom <= val <= top else True for val in values]


# pay attention to those methods bellow
# in the future for different atm model might happen that function won't be valid anymore
def validate_temperature(temperature: Iterable, atlas: str):
    atlas = validated_atlas(atlas)
    allowed = sorted(atm_file_prefix_to_quantity_list("temperature", atlas))
    invalid = any([True if (allowed[-1] < t or t < allowed[0]) else False for t in temperature])
    if invalid:
        raise ValueError("any temperature in system atmosphere is out of bound; "
                         "it is usually caused by invalid physical model")
    return True


def validate_metallicity(metallicity: Iterable, atlas: str):
    out_of_bound_tol = 0.1  # how far `out of bound` can any value of metallicity runs
    atlas = validated_atlas(atlas)
    allowed = sorted(atm_file_prefix_to_quantity_list("metallicity", atlas))
    out_of_bound = is_out_of_bound(allowed, metallicity, out_of_bound_tol)
    if any(out_of_bound):
        raise ValueError("any metallicity in system atmosphere is out of bound, allowed values "
                         "are in range <{}, {}>; it is usually caused by invalid physical model"
                         "".format(min(allowed) - out_of_bound_tol, max(allowed) + out_of_bound_tol))
    return True


def validate_logg(log_g, atlas: str):
    # not implemented, naive implementation is uselles
    # proper `like` implementaion is _validate_logg
    pass


def _validate_logg(temperature, log_g, atlas):
    # it has a different name beacuse there is a different interface
    validation_hypertable = build_atm_validation_hypertable(atlas)
    allowed = sorted(atm_file_prefix_to_quantity_list("temperature", atlas))

    invalid = [
        is_out_of_bound(validation_hypertable[
                            str(int(utils.find_nearest_value(allowed, t)[0]))
                        ]["gravity"], [g], 0.1)[0] for t, g in zip(temperature, log_g)]
    if any(invalid):
        raise ValueError("any gravity (log_g) in system atmosphere is out of bound; "
                         "it is usually caused by invalid physical model")
    return True


def validate_atm(temperature, log_g, metallicity, atlas):
    metallicity = [metallicity] * len(temperature) if not isinstance(metallicity, Iterable) else metallicity
    validate_temperature(temperature, atlas)
    validate_metallicity(metallicity, atlas)
    _validate_logg(temperature, log_g, atlas)
    return True


def atm_file_prefix_to_quantity_list(qname, atlas):
    """
    get list of available values for given atm domain quantity, e.g. list of temperatures available in atlas CK04

    :param qname: str - e.g. `temperature`, `metallicity`, `gravity`
    :param atlas: str - e.g. `castelli` or `ck04`
    :return: list
    """
    atlas = validated_atlas(atlas)
    return getattr(
        const,
        "{}_{}".format(
            str(atlas).upper(),
            str(ATM_DOMAIN_QUANTITY_TO_VARIABLE_SUFFIX[qname])
        )
    )


def validated_atlas(atlas):
    """
    get validated atm atlas, e.g. `castelli` or `ck04` transform to `ck`, it matches folder
    and file prefix for given atlas

    :param atlas: str - e.g. `castelli` or `ck04`
    :return: str
    """
    try:
        return ATLAS_TO_ATM_FILE_PREFIX[atlas]
    except KeyError:
        raise KeyError("Incorrect atlas. Following are allowed: {}"
                       "".format(", ".join(ATLAS_TO_ATM_FILE_PREFIX.keys())))


def parse_domain_quantities_from_atm_table_filename(filename):
    """
    parse filename to given quantities, e.g. ckm05_3500_g15.csv parse to tuple (-0.5, 3500, 1.5)

    :param filename: str
    :return: tuple
    """
    return get_temperature_from_atm_table_filename(filename), get_logg_from_atm_table_filename(
        filename), get_metallicity_from_atm_table_filename(filename)


def get_metallicity_from_atm_table_filename(filename):
    """
    get metallicity as number from filename / directory

    :param filename: str
    :return: float
    """
    m = str(filename).split("_")[0][-3:]
    sign = 1 if str(m).startswith("p") else -1
    value = float(m[1:]) / 10.0
    return value * sign


def get_temperature_from_atm_table_filename(filename):
    return float(str(filename).split("_")[1])


def get_logg_from_atm_table_filename(filename):
    filename = filename if not str(filename).endswith(".csv") else str(filename).replace('.csv', '')
    g = str(filename).split("_")[2][1:]
    return int(g) / 10.0


def get_atm_table_filename(temperature, log_g, metallicity, atlas):
    """
    get filename based on given descriptive values

    :param temperature: float
    :param log_g: float
    :param metallicity: float
    :param atlas: str- e.g. `castelli` or `ck04`
    :return: str
    """
    prefix = validated_atlas(atlas)
    return "{prefix}{metallicity}_{temperature}_{log_g}.csv".format(
        prefix=prefix, metallicity=utils.numeric_metallicity_to_string(metallicity),
        temperature=int(temperature),
        log_g=utils.numeric_logg_to_string(log_g)
    )


def get_atm_directory(metallicity, atlas):
    """
    get table directory name based on given descriptive  evalues

    :param metallicity: float
    :param atlas: str - e.g. `castelli` or `ck04`
    :return: str
    """
    prefix = validated_atlas(atlas)
    return "{prefix}{metallicity}".format(
        prefix=prefix, metallicity=utils.numeric_metallicity_to_string(metallicity),
    )


def get_atm_table(temperature, log_g, metallicity, atlas):
    """
    get dataframe for flux and wavelengths for given values

    :param temperature: float
    :param log_g: float
    :param metallicity: float
    :param atlas: str - e.g. `castelli` or `ck04`
    :return: pandas.DataFrame
    """
    directory = get_atm_directory(metallicity, atlas)
    filename = get_atm_table_filename(temperature, log_g, metallicity, atlas)
    path = os.path.join(ATLAS_TO_BASE_DIR[atlas], directory, filename) if directory is not None else \
        os.path.join(ATLAS_TO_BASE_DIR[atlas], filename)

    if not os.path.isfile(path):
        raise FileNotFoundError("there is no file like {}".format(path))
    return pd.read_csv(path, dtype={config.ATM_MODEL_DATAFARME_DTYPES})


def get_list_of_all_atm_tables(atlas):
    """
    get list of all available atm table files stored in configured location

    :param atlas: str - e.g. `castelli` or `ck04`
    :return: list
    """
    source = ATLAS_TO_BASE_DIR[validated_atlas(atlas)]
    matches = []
    for root, dirnames, filenames in os.walk(source):
        for filename in filenames:
            if filename.endswith(('.csv',)):
                matches.append(os.path.join(root, filename))
    return matches


def multithread_atm_tables_reader(path_queue: Queue, error_queue: Queue, result_queue: Queue):
    while True:
        args = path_queue.get(timeout=1)

        if args == "TERMINATOR":
            break
        if not error_queue.empty():
            break
        index, file_path = args
        if file_path is None:
            # consider put here an empty container
            result_queue.put((index, None))
            continue
        try:
            t, l, m = parse_domain_quantities_from_atm_table_filename(os.path.basename(file_path))
            atm_container = AtmDataContainer(pd.read_csv(file_path), t, l, m, file_path)
            result_queue.put((index, atm_container))
        except Exception as we:
            error_queue.put(we)
            break


def multithread_atm_tables_reader_runner(fpaths):
    n_threads = config.NUMBER_OF_THREADS

    path_queue = Queue(maxsize=len(fpaths) + n_threads)
    result_queue = Queue()
    error_queue = Queue()

    threads = list()
    try:
        for index, fpath in enumerate(fpaths):
            if isinstance(fpath, str):
                if not os.path.isfile(fpath):
                    raise FileNotFoundError("file {} doesn't exist. it seems your model "
                                            "could be not physical".format(fpath))
            path_queue.put((index, fpath))

        for _ in range(n_threads):
            path_queue.put("TERMINATOR")

        logger.debug("initialising multithread atm table reader")
        for _ in range(n_threads):
            t = Thread(target=multithread_atm_tables_reader, args=(path_queue, error_queue, result_queue))
            threads.append(t)
            t.daemon = True
            t.start()

        for t in threads:
            t.join()
        logger.debug("atm multithread reader finished all jobs")
    except KeyboardInterrupt:
        raise
    finally:
        if not error_queue.empty():
            raise error_queue.get()
    return result_queue


def compute_integral_si_intensity_from_passbanded_dict(passbaned_dict: dict):
    return {
        band: compute_integral_si_intensity_from_atm_data_containers(passbanded_atm)
        for band, passbanded_atm in passbaned_dict.items()
    }


def compute_integral_si_intensity_from_atm_data_containers(atm_data_containers: list):
    """
    Returns intensity from given atmosphere models.
    If models are already strip by passband, result is also striped

    :param atm_data_containers: Iterable; list of AtmDataContainer`s
    :return: list; integrated `flux` from each AtmDataContainer on `wave` in given container
    """
    return [
        IntensityContainer(
            intensity=np.pi * integrate.simps(adc.model[ATM_MODEL_DATAFRAME_FLUX] * adc.flux_to_si_mult,
                                              adc.model[ATM_MODEL_DATAFRAME_WAVE] * adc.wave_to_si_mult),
            temperature=adc.temperature,
            log_g=adc.log_g,
            metallicity=adc.metallicity
        )
        for adc in atm_data_containers
    ]


def unique_atm_fpaths(fpaths):
    """
    group atm table names and return such set and map to origin list

    :param fpaths: list of str
    :return: tuple; (path set - set of unique atmosphere file names, map- dict where every unique atm file has listed
    indices where it occures)
    """
    fpaths_set = set(fpaths)
    fpaths_map = {key: list() for key in fpaths_set}
    for idx, key in enumerate(fpaths):
        fpaths_map[key].append(idx)
    return fpaths_set, fpaths_map


def remap_passbanded_unique_atms_to_origin(passbanded_models: Dict, fpaths_map: dict):
    return {band: remap_unique_atm_models_to_origin(model, fpaths_map) for band, model in passbanded_models.items()}


def remap_unique_atm_models_to_origin(models: list, fpaths_map: dict):
    """
    !!! warnign - assigned containers are mutable, if you will change content of any container, changes will affect
    !!!           any other container with same reference

    :param models:
    :param fpaths_map:
    :return:
    """
    total = max(list(itertools.chain.from_iterable(fpaths_map.values()))) + 1
    models_arr = np.array([None] * total)
    for model in models:
        if model is not None:
            models_arr[fpaths_map[model.fpath]] = model
    return models_arr


def read_unique_atm_tables(fpaths):
    """
    returns atmospheric spectra from table files which encompass the range of surface parameters on the component's
    surface

    :return: list of unique AtmDataContainers, map - dict where every unique atm file has listed indices where it
    occures
    """
    fpaths, fpaths_map = unique_atm_fpaths(fpaths)
    result_queue = multithread_atm_tables_reader_runner(fpaths)
    models = [qval[1] for qval in utils.IterableQueue(result_queue)]
    return models, fpaths_map


if __name__ == "__main__":
    pass<|MERGE_RESOLUTION|>--- conflicted
+++ resolved
@@ -91,7 +91,7 @@
     @staticmethod
     def radiance(temperature: list, log_g: list, metallicity: float, atlas: str, **kwargs):
         """
-        compute radiance for given atmospheric parametres with regards to given  passbands
+        compute radiance for given atmospheric parametres with regards to given passbands
 
         :param temperature: list
         :param log_g: list
@@ -107,12 +107,9 @@
         # fixme: uncomment following line
         # validate_atm(temperature, log_g, metallicity, atlas)
         l_bandw, r_bandw = kwargs["left_bandwidth"], kwargs["right_bandwidth"]
-<<<<<<< HEAD
         passband_containers = kwargs["passband"]
-=======
         passband_list = kwargs["passband"]
         # related atmospheric files for each face (upper and lower)
->>>>>>> 9c1a6fe1
         atm_files = NaiveInterpolatedAtm.atm_files(temperature, log_g, metallicity, atlas)
         # find unique atmosphere data files
         unique_atms, containers_map = read_unique_atm_tables(atm_files)
@@ -730,7 +727,7 @@
     group atm table names and return such set and map to origin list
 
     :param fpaths: list of str
-    :return: tuple; (path set - set of unique atmosphere file names, map- dict where every unique atm file has listed
+    :return: tuple; (path set - set of unique atmosphere file names, map - dict where every unique atm file has listed
     indices where it occures)
     """
     fpaths_set = set(fpaths)
