--- conflicted
+++ resolved
@@ -1,351 +1,341 @@
-import numpy as np
-
-from copy import copy
-from elisa.conf import config
-from elisa.engine.binary_system import static
-
-
-def build_surface_gravity(self, component: str or list=None, components_distance: float=None):
-    """
-    function calculates gravity potential gradient magnitude (surface gravity) for each face
-
-    :param self:
-    :param component: `primary` or `secondary`
-    :param components_distance: float
-    :return:
-    """
-
-    if components_distance is None:
-        raise ValueError('Component distance value was not supplied.')
-
-    component = static.component_to_list(component)
-    for _component in component:
-        component_instance = getattr(self, _component)
-
-        polar_gravity = self.calculate_polar_gravity_acceleration(_component, components_distance, logg=False)
-
-        component_instance.polar_potential_gradient_magnitude = \
-            self.calculate_polar_potential_gradient_magnitude(_component, components_distance)
-        gravity_scalling_factor = polar_gravity / component_instance.polar_potential_gradient_magnitude
-
-        self._logger.debug('Computing potential gradient magnitudes distribution of {} component.'
-                           ''.format(_component))
-        component_instance.potential_gradient_magnitudes = self.calculate_face_magnitude_gradient(
-            component=_component, components_distance=components_distance)
-
-        component_instance._log_g = np.log10(
-            gravity_scalling_factor * component_instance.potential_gradient_magnitudes)
-
-        if component_instance.spots:
-            for spot_index, spot in component_instance.spots.items():
-                self._logger.debug('Calculating surface SI unit gravity of {} component / {} spot.'
-                                   ''.format(_component, spot_index))
-                self._logger.debug('Calculating distribution of potential gradient magnitudes of {} component / '
-                                   '{} spot.'.format(_component, spot_index))
-                spot.potential_gradient_magnitudes = self.calculate_face_magnitude_gradient(
-                    component=_component,
-                    components_distance=components_distance,
-                    points=spot.points, faces=spot.faces)
-
-                spot.log_g = np.log10(gravity_scalling_factor * spot.potential_gradient_magnitudes)
-
-
-def build_faces_orientation(self, component: str or list=None, components_distance: float=None):
-    component = static.component_to_list(component)
-    com_x = {'primary': 0, 'secondary': components_distance}
-
-    for _component in component:
-        component_instance = getattr(self, _component)
-        component_instance.set_all_surface_centres()
-        component_instance.set_all_normals(com=com_x[_component])
-
-
-def build_temperature_distribution(self, component=None, components_distance=None):
-    """
-    function calculates temperature distribution on across all faces
-
-    :param self:
-    :param components_distance:
-    :param component: `primary` or `secondary`
-    :return:
-    """
-    component = static.component_to_list(component)
-
-    for _component in component:
-        component_instance = getattr(self, _component)
-
-        self._logger.debug('Computing effective temprature distibution on {} component.'.format(_component))
-        component_instance.temperatures = component_instance.calculate_effective_temperatures()
-        if component_instance.pulsations:
-            self._logger.debug('Adding pulsations to surface temperature distribution '
-                               'of the {} component.'.format(_component))
-            component_instance.temperatures = component_instance.add_pulsations()
-
-        if component_instance.spots:
-            for spot_index, spot in component_instance.spots.items():
-                self._logger.debug('Computing temperature distribution of {} component / {} spot'
-                                   ''.format(_component, spot_index))
-                spot.temperatures = spot.temperature_factor * component_instance.calculate_effective_temperatures(
-                    gradient_magnitudes=spot.potential_gradient_magnitudes)
-                if component_instance.pulsations:
-                    self._logger.debug('Adding pulsations to temperature distribution of {} component / {} spot'
-                                       ''.format(_component, spot_index))
-                    spot.temperatures = component_instance.add_pulsations(points=spot.points, faces=spot.faces,
-                                                                          temperatures=spot.temperatures)
-
-        self._logger.debug('Renormalizing temperature map of {0} component due to presence of spots'
-                           ''.format(component))
-        component_instance.renormalize_temperatures()
-
-    if 'primary' in component and 'secondary' in component:
-        self.reflection_effect(iterations=config.REFLECTION_EFFECT_ITERATIONS,
-                               components_distance=components_distance)
-
-
-def build_surface_map(self, colormap=None, component=None, components_distance=None, return_map=False):
-    """
-    function calculates surface maps (temperature or gravity acceleration) for star and spot faces and it can return
-    them as one array if return_map=True
-
-    :param self:
-    :param return_map: if True function returns arrays with surface map including star and spot segments
-    :param colormap: switch for `temperature` or `gravity` colormap to create
-    :param component: `primary` or `secondary` component surface map to calculate, if not supplied
-    :param components_distance: distance between components
-    :return:
-    """
-    if colormap is None:
-        raise ValueError('Specify colormap to calculate (`temperature` or `gravity_acceleration`).')
-    if components_distance is None:
-        raise ValueError('Component distance value was not supplied.')
-
-    component = static.component_to_list(component)
-
-    for _component in component:
-        component_instance = getattr(self, _component)
-
-        # compute and assign surface areas of elements if missing
-        self._logger.debug('Computing surface areas of {} elements.'.format(_component))
-        component_instance.calculate_all_areas()
-
-        self.build_surface_gravity(component=_component,
-                                   components_distance=components_distance)
-
-        # compute and assign temperature of elements
-        if colormap == 'temperature':
-            self._logger.debug('Computing effective temprature distibution of {} component.'.format(_component))
-            # component_instance.temperatures = component_instance.calculate_effective_temperatures()
-            self.build_temperature_distribution(component=_component, components_distance=components_distance)
-            if component_instance.pulsations:
-                self._logger.debug('Adding pulsations to surface temperature distribution '
-                                   'of the {} component.'.format(_component))
-                component_instance.temperatures = component_instance.add_pulsations()
-
-    # implementation of reflection effect
-    if colormap == 'temperature':
-        if len(component) == 2:
-            com = {'primary': 0, 'secondary': components_distance}
-            for _component in component:
-                component_instance = getattr(self, _component)
-                component_instance.set_all_surface_centres()
-                component_instance.set_all_normals(com=com[_component])
-
-            self.reflection_effect(iterations=config.REFLECTION_EFFECT_ITERATIONS,
-                                   components_distance=components_distance)
-        else:
-            self._logger.debug('Reflection effect can be calculated only when surface map of both components is '
-                               'calculated. Skipping calculation of reflection effect.')
-
-    if return_map:
-        return_map = {}
-        for _component in component:
-            component_instance = getattr(self, _component)
-            if colormap == 'gravity_acceleration':
-                return_map[_component] = copy(component_instance._log_g)
-                # return_map[_component] = copy(component_instance.potential_gradient_magnitudes)
-            elif colormap == 'temperature':
-                return_map[_component] = copy(component_instance.temperatures)
-
-            if component_instance.spots:
-                for spot_index, spot in component_instance.spots.items():
-                    if colormap == 'gravity_acceleration':
-                        return_map[_component] = np.append(return_map[_component], spot._log_g)
-                    elif colormap == 'temperature':
-                        return_map[_component] = np.append(return_map[_component], spot.temperatures)
-        return return_map
-    return
-
-
-def build_mesh(self, component=None, components_distance=None, **kwargs):
-    """
-    build points of surface for primary or/and secondary component !!! w/o spots yet !!!
-
-    :param self:
-    :param component: str or empty
-    :param components_distance: float
-    :return:
-    """
-    if components_distance is None:
-        raise ValueError('Argument `component_distance` was not supplied.')
-    component = static.component_to_list(component)
-
-    component_x_center = {'primary': 0.0, 'secondary': components_distance}
-    for _component in component:
-        component_instance = getattr(self, _component)
-        # in case of spoted surface, symmetry is not used
-        _a, _b, _c, _d = self.mesh_over_contact(component=_component, symmetry_output=True, **kwargs) \
-            if self.morphology == 'over-contact' \
-            else self.mesh_detached(
-            component=_component, components_distance=components_distance, symmetry_output=True, **kwargs
-        )
-        component_instance.points = _a
-        component_instance.point_symmetry_vector = _b
-        component_instance.base_symmetry_points_number = _c
-        component_instance.inverse_point_symmetry_matrix = _d
-
-        component_instance = getattr(self, _component)
-        self._evaluate_spots_mesh(components_distance=components_distance, component=_component)
-        # if self.morphology == 'over-contact':
-        #     component_instance.incorporate_spots_overcontact_mesh(component_com=component_x_center[_component])
-        # else:
-        component_instance.incorporate_spots_mesh(component_com=component_x_center[_component])
-
-
-def build_faces(self, component=None, components_distance=None):
-    """
-    function creates faces of the star surface for given components provided you already calculated surface points
-    of the component
-
-    :param self:
-    :type components_distance: float
-    :param component: `primary` or `secondary` if not supplied both components are calculated
-    :return:
-    """
-    if not components_distance:
-        raise ValueError('components_distance value was not provided.')
-
-    component = static.component_to_list(component)
-    for _component in component:
-        component_instance = getattr(self, _component)
-        self.build_surface_with_spots(_component, components_distance=components_distance) \
-            if component_instance.spots \
-            else self.build_surface_with_no_spots(_component, components_distance=components_distance)
-
-
-<<<<<<< HEAD
-def build_surface(self, component=None, components_distance=None, return_surface=False, **kwargs):
-=======
-def build_surface(self, component=None, components_distance=None, return_surface=False):
->>>>>>> 218c1c2e
-    """
-    function for building of general binary star component surfaces including spots
-
-    :param self:
-    :param return_surface: bool - if true, function returns dictionary of arrays with all points and faces
-                                  (surface + spots) for each component
-    :param components_distance: distance between components
-    :param component: specify component, use `primary` or `secondary`
-    :return:
-    """
-    if not components_distance:
-        raise ValueError('components_distance value was not provided.')
-
-    component = static.component_to_list(component)
-    ret_points, ret_faces = {}, {}
-
-    for _component in component:
-        component_instance = getattr(self, _component)
-
-        # build mesh and incorporate spots points to given obtained object mesh
-        self.build_mesh(component=_component, components_distance=components_distance, **kwargs)
-
-        if not component_instance.spots:
-            self.build_surface_with_no_spots(_component, components_distance=components_distance)
-            if return_surface:
-                ret_points[_component] = copy(component_instance.points)
-                ret_faces[_component] = copy(component_instance.faces)
-            continue
-        else:
-            self.build_surface_with_spots(_component, components_distance=components_distance)
-
-        if return_surface:
-            ret_points[_component], ret_faces[_component] = component_instance.return_whole_surface()
-
-    return (ret_points, ret_faces) if return_surface else None
-
-
-def build_surface_with_no_spots(self, component=None, components_distance=None):
-    """
-    function for building binary star component surfaces without spots
-
-    :param self:
-    :param components_distance: float
-    :param component:
-    :return:
-    """
-    component = static.component_to_list(component)
-
-    for _component in component:
-        component_instance = getattr(self, _component)
-        # triangulating only one quarter of the star
-
-        if self.morphology != 'over-contact':
-            points_to_triangulate = component_instance.points[:component_instance.base_symmetry_points_number, :]
-            triangles = self.detached_system_surface(component=_component, points=points_to_triangulate,
-                                                     components_distance=components_distance)
-
-        else:
-            neck = np.max(component_instance.points[:, 0]) if component[0] == 'primary' \
-                else np.min(component_instance.points[:, 0])
-            points_to_triangulate = \
-                np.append(component_instance.points[:component_instance.base_symmetry_points_number, :],
-                          np.array([[neck, 0, 0]]), axis=0)
-            triangles = self.over_contact_surface(component=_component, points=points_to_triangulate)
-            # filtering out triangles containing last point in `points_to_triangulate`
-            triangles = triangles[(triangles < component_instance.base_symmetry_points_number).all(1)]
-
-        # filtering out faces on xy an xz planes
-        y0_test = ~np.isclose(points_to_triangulate[triangles][:, :, 1], 0).all(1)
-        z0_test = ~np.isclose(points_to_triangulate[triangles][:, :, 2], 0).all(1)
-        triangles = triangles[np.logical_and(y0_test, z0_test)]
-
-        component_instance.base_symmetry_faces_number = np.int(np.shape(triangles)[0])
-        # lets exploit axial symmetry and fill the rest of the surface of the star
-        all_triangles = [inv[triangles] for inv in component_instance.inverse_point_symmetry_matrix]
-        component_instance.base_symmetry_faces = triangles
-        component_instance.faces = np.concatenate(all_triangles, axis=0)
-
-        base_face_symmetry_vector = np.arange(component_instance.base_symmetry_faces_number)
-        component_instance.face_symmetry_vector = np.concatenate([base_face_symmetry_vector for _ in range(4)])
-
-
-def build_surface_with_spots(self, component=None, components_distance=None):
-    """
-    function capable of triangulation of spotty stellar surfaces, it merges all surface points, triangulates them
-    and then sorts the resulting surface faces under star or spot
-
-    :param self:
-    :param components_distance: float
-    :param component: str `primary` or `secondary`
-    :return:
-    """
-    component = static.component_to_list(component)
-    component_com = {'primary': 0.0, 'secondary': components_distance}
-    for _component in component:
-        component_instance = getattr(self, _component)
-        points, vertices_map = component_instance.return_all_points(return_vertices_map=True)
-
-        surface_fn = self._get_surface_builder_fn()
-        faces = surface_fn(component=_component, points=points, components_distance=components_distance)
-        model, spot_candidates = component_instance.initialize_model_container(vertices_map)
-<<<<<<< HEAD
-        model = self._split_spots_and_component_faces(
-            points, faces, model, spot_candidates, vertices_map, component_instance,
-            component_com=component_com[_component]
-=======
-        model = component_instance.split_spots_and_component_faces(
-            points, faces, model, spot_candidates, vertices_map, component_com[_component]
->>>>>>> 218c1c2e
-        )
-        component_instance.remove_overlaped_spots(vertices_map)
-        component_instance.remap_surface_elements(model, points)
+import numpy as np
+from copy import copy
+
+from elisa.conf import config
+from elisa.engine.binary_system import static
+
+
+def build_surface_gravity(self, component: str or list=None, components_distance: float=None):
+    """
+    function calculates gravity potential gradient magnitude (surface gravity) for each face
+
+    :param self:
+    :param component: `primary` or `secondary`
+    :param components_distance: float
+    :return:
+    """
+
+    if components_distance is None:
+        raise ValueError('Component distance value was not supplied.')
+
+    component = static.component_to_list(component)
+    for _component in component:
+        component_instance = getattr(self, _component)
+
+        polar_gravity = self.calculate_polar_gravity_acceleration(_component, components_distance, logg=False)
+
+        component_instance.polar_potential_gradient_magnitude = \
+            self.calculate_polar_potential_gradient_magnitude(_component, components_distance)
+        gravity_scalling_factor = polar_gravity / component_instance.polar_potential_gradient_magnitude
+
+        self._logger.debug('Computing potential gradient magnitudes distribution of {} component.'
+                           ''.format(_component))
+        component_instance.potential_gradient_magnitudes = self.calculate_face_magnitude_gradient(
+            component=_component, components_distance=components_distance)
+
+        component_instance._log_g = np.log10(
+            gravity_scalling_factor * component_instance.potential_gradient_magnitudes)
+
+        if component_instance.spots:
+            for spot_index, spot in component_instance.spots.items():
+                self._logger.debug('Calculating surface SI unit gravity of {} component / {} spot.'
+                                   ''.format(_component, spot_index))
+                self._logger.debug('Calculating distribution of potential gradient magnitudes of {} component / '
+                                   '{} spot.'.format(_component, spot_index))
+                spot.potential_gradient_magnitudes = self.calculate_face_magnitude_gradient(
+                    component=_component,
+                    components_distance=components_distance,
+                    points=spot.points, faces=spot.faces)
+
+                spot.log_g = np.log10(gravity_scalling_factor * spot.potential_gradient_magnitudes)
+
+
+def build_faces_orientation(self, component: str or list=None, components_distance: float=None):
+    component = static.component_to_list(component)
+    com_x = {'primary': 0, 'secondary': components_distance}
+
+    for _component in component:
+        component_instance = getattr(self, _component)
+        component_instance.set_all_surface_centres()
+        component_instance.set_all_normals(com=com_x[_component])
+
+
+def build_temperature_distribution(self, component=None, components_distance=None):
+    """
+    function calculates temperature distribution on across all faces
+
+    :param self:
+    :param components_distance:
+    :param component: `primary` or `secondary`
+    :return:
+    """
+    component = static.component_to_list(component)
+
+    for _component in component:
+        component_instance = getattr(self, _component)
+
+        self._logger.debug('Computing effective temprature distibution on {} component.'.format(_component))
+        component_instance.temperatures = component_instance.calculate_effective_temperatures()
+        if component_instance.pulsations:
+            self._logger.debug('Adding pulsations to surface temperature distribution '
+                               'of the {} component.'.format(_component))
+            component_instance.temperatures = component_instance.add_pulsations()
+
+        if component_instance.spots:
+            for spot_index, spot in component_instance.spots.items():
+                self._logger.debug('Computing temperature distribution of {} component / {} spot'
+                                   ''.format(_component, spot_index))
+                spot.temperatures = spot.temperature_factor * component_instance.calculate_effective_temperatures(
+                    gradient_magnitudes=spot.potential_gradient_magnitudes)
+                if component_instance.pulsations:
+                    self._logger.debug('Adding pulsations to temperature distribution of {} component / {} spot'
+                                       ''.format(_component, spot_index))
+                    spot.temperatures = component_instance.add_pulsations(points=spot.points, faces=spot.faces,
+                                                                          temperatures=spot.temperatures)
+
+        self._logger.debug('Renormalizing temperature map of {0} component due to presence of spots'
+                           ''.format(component))
+        component_instance.renormalize_temperatures()
+
+    if 'primary' in component and 'secondary' in component:
+        self.reflection_effect(iterations=config.REFLECTION_EFFECT_ITERATIONS,
+                               components_distance=components_distance)
+
+
+def build_surface_map(self, colormap=None, component=None, components_distance=None, return_map=False):
+    """
+    function calculates surface maps (temperature or gravity acceleration) for star and spot faces and it can return
+    them as one array if return_map=True
+
+    :param self:
+    :param return_map: if True function returns arrays with surface map including star and spot segments
+    :param colormap: switch for `temperature` or `gravity` colormap to create
+    :param component: `primary` or `secondary` component surface map to calculate, if not supplied
+    :param components_distance: distance between components
+    :return:
+    """
+    if colormap is None:
+        raise ValueError('Specify colormap to calculate (`temperature` or `gravity_acceleration`).')
+    if components_distance is None:
+        raise ValueError('Component distance value was not supplied.')
+
+    component = static.component_to_list(component)
+
+    for _component in component:
+        component_instance = getattr(self, _component)
+
+        # compute and assign surface areas of elements if missing
+        self._logger.debug('Computing surface areas of {} elements.'.format(_component))
+        component_instance.calculate_all_areas()
+
+        self.build_surface_gravity(component=_component,
+                                   components_distance=components_distance)
+
+        # compute and assign temperature of elements
+        if colormap == 'temperature':
+            self._logger.debug('Computing effective temprature distibution of {} component.'.format(_component))
+            # component_instance.temperatures = component_instance.calculate_effective_temperatures()
+            self.build_temperature_distribution(component=_component, components_distance=components_distance)
+            if component_instance.pulsations:
+                self._logger.debug('Adding pulsations to surface temperature distribution '
+                                   'of the {} component.'.format(_component))
+                component_instance.temperatures = component_instance.add_pulsations()
+
+    # implementation of reflection effect
+    if colormap == 'temperature':
+        if len(component) == 2:
+            com = {'primary': 0, 'secondary': components_distance}
+            for _component in component:
+                component_instance = getattr(self, _component)
+                component_instance.set_all_surface_centres()
+                component_instance.set_all_normals(com=com[_component])
+
+            self.reflection_effect(iterations=config.REFLECTION_EFFECT_ITERATIONS,
+                                   components_distance=components_distance)
+        else:
+            self._logger.debug('Reflection effect can be calculated only when surface map of both components is '
+                               'calculated. Skipping calculation of reflection effect.')
+
+    if return_map:
+        return_map = {}
+        for _component in component:
+            component_instance = getattr(self, _component)
+            if colormap == 'gravity_acceleration':
+                return_map[_component] = copy(component_instance._log_g)
+                # return_map[_component] = copy(component_instance.potential_gradient_magnitudes)
+            elif colormap == 'temperature':
+                return_map[_component] = copy(component_instance.temperatures)
+
+            if component_instance.spots:
+                for spot_index, spot in component_instance.spots.items():
+                    if colormap == 'gravity_acceleration':
+                        return_map[_component] = np.append(return_map[_component], spot._log_g)
+                    elif colormap == 'temperature':
+                        return_map[_component] = np.append(return_map[_component], spot.temperatures)
+        return return_map
+    return
+
+
+def build_mesh(self, component=None, components_distance=None, **kwargs):
+    """
+    build points of surface for primary or/and secondary component !!! w/o spots yet !!!
+
+    :param self:
+    :param component: str or empty
+    :param components_distance: float
+    :return:
+    """
+    if components_distance is None:
+        raise ValueError('Argument `component_distance` was not supplied.')
+    component = static.component_to_list(component)
+
+    component_x_center = {'primary': 0.0, 'secondary': components_distance}
+    for _component in component:
+        component_instance = getattr(self, _component)
+        # in case of spoted surface, symmetry is not used
+        _a, _b, _c, _d = self.mesh_over_contact(component=_component, symmetry_output=True, **kwargs) \
+            if self.morphology == 'over-contact' \
+            else self.mesh_detached(
+            component=_component, components_distance=components_distance, symmetry_output=True, **kwargs
+        )
+        component_instance.points = _a
+        component_instance.point_symmetry_vector = _b
+        component_instance.base_symmetry_points_number = _c
+        component_instance.inverse_point_symmetry_matrix = _d
+
+        component_instance = getattr(self, _component)
+        self._evaluate_spots_mesh(components_distance=components_distance, component=_component)
+        # if self.morphology == 'over-contact':
+        #     component_instance.incorporate_spots_overcontact_mesh(component_com=component_x_center[_component])
+        # else:
+        component_instance.incorporate_spots_mesh(component_com=component_x_center[_component])
+
+
+def build_faces(self, component=None, components_distance=None):
+    """
+    function creates faces of the star surface for given components provided you already calculated surface points
+    of the component
+
+    :param self:
+    :type components_distance: float
+    :param component: `primary` or `secondary` if not supplied both components are calculated
+    :return:
+    """
+    if not components_distance:
+        raise ValueError('components_distance value was not provided.')
+
+    component = static.component_to_list(component)
+    for _component in component:
+        component_instance = getattr(self, _component)
+        self.build_surface_with_spots(_component, components_distance=components_distance) \
+            if component_instance.spots \
+            else self.build_surface_with_no_spots(_component, components_distance=components_distance)
+
+
+def build_surface(self, component=None, components_distance=None, return_surface=False, **kwargs):
+    """
+    function for building of general binary star component surfaces including spots
+
+    :param self:
+    :param return_surface: bool - if true, function returns dictionary of arrays with all points and faces
+                                  (surface + spots) for each component
+    :param components_distance: distance between components
+    :param component: specify component, use `primary` or `secondary`
+    :return:
+    """
+    if not components_distance:
+        raise ValueError('components_distance value was not provided.')
+
+    component = static.component_to_list(component)
+    ret_points, ret_faces = {}, {}
+
+    for _component in component:
+        component_instance = getattr(self, _component)
+
+        # build mesh and incorporate spots points to given obtained object mesh
+        self.build_mesh(component=_component, components_distance=components_distance)
+
+        if not component_instance.spots:
+            self.build_surface_with_no_spots(_component, components_distance=components_distance)
+            if return_surface:
+                ret_points[_component] = copy(component_instance.points)
+                ret_faces[_component] = copy(component_instance.faces)
+            continue
+        else:
+            self.build_surface_with_spots(_component, components_distance=components_distance)
+
+        if return_surface:
+            ret_points[_component], ret_faces[_component] = component_instance.return_whole_surface()
+
+    return (ret_points, ret_faces) if return_surface else None
+
+
+def build_surface_with_no_spots(self, component=None, components_distance=None):
+    """
+    function for building binary star component surfaces without spots
+
+    :param self:
+    :param components_distance: float
+    :param component:
+    :return:
+    """
+    component = static.component_to_list(component)
+
+    for _component in component:
+        component_instance = getattr(self, _component)
+        # triangulating only one quarter of the star
+
+        if self.morphology != 'over-contact':
+            points_to_triangulate = component_instance.points[:component_instance.base_symmetry_points_number, :]
+            triangles = self.detached_system_surface(component=_component, points=points_to_triangulate,
+                                                     components_distance=components_distance)
+
+        else:
+            neck = np.max(component_instance.points[:, 0]) if component[0] == 'primary' \
+                else np.min(component_instance.points[:, 0])
+            points_to_triangulate = \
+                np.append(component_instance.points[:component_instance.base_symmetry_points_number, :],
+                          np.array([[neck, 0, 0]]), axis=0)
+            triangles = self.over_contact_surface(component=_component, points=points_to_triangulate)
+            # filtering out triangles containing last point in `points_to_triangulate`
+            triangles = triangles[(triangles < component_instance.base_symmetry_points_number).all(1)]
+
+        # filtering out faces on xy an xz planes
+        y0_test = ~np.isclose(points_to_triangulate[triangles][:, :, 1], 0).all(1)
+        z0_test = ~np.isclose(points_to_triangulate[triangles][:, :, 2], 0).all(1)
+        triangles = triangles[np.logical_and(y0_test, z0_test)]
+
+        component_instance.base_symmetry_faces_number = np.int(np.shape(triangles)[0])
+        # lets exploit axial symmetry and fill the rest of the surface of the star
+        all_triangles = [inv[triangles] for inv in component_instance.inverse_point_symmetry_matrix]
+        component_instance.base_symmetry_faces = triangles
+        component_instance.faces = np.concatenate(all_triangles, axis=0)
+
+        base_face_symmetry_vector = np.arange(component_instance.base_symmetry_faces_number)
+        component_instance.face_symmetry_vector = np.concatenate([base_face_symmetry_vector for _ in range(4)])
+
+
+def build_surface_with_spots(self, component=None, components_distance=None):
+    """
+    function capable of triangulation of spotty stellar surfaces, it merges all surface points, triangulates them
+    and then sorts the resulting surface faces under star or spot
+
+    :param self:
+    :param components_distance: float
+    :param component: str `primary` or `secondary`
+    :return:
+    """
+    component = static.component_to_list(component)
+    component_com = {'primary': 0.0, 'secondary': components_distance}
+    for _component in component:
+        component_instance = getattr(self, _component)
+        points, vertices_map = component_instance.return_all_points(return_vertices_map=True)
+
+        surface_fn = self._get_surface_builder_fn()
+        faces = surface_fn(component=_component, points=points, components_distance=components_distance)
+        model, spot_candidates = component_instance.initialize_model_container(vertices_map)
+        model = component_instance.split_spots_and_component_faces(
+            points, faces, model, spot_candidates, vertices_map, component_com[_component]
+        )
+        component_instance.remove_overlaped_spots(vertices_map)
+        component_instance.remap_surface_elements(model, points)