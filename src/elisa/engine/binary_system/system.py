--- conflicted
+++ resolved
@@ -2349,34 +2349,28 @@
     # todo/idea: remove these definitions and call methods from `build` modul
 
     def build_surface_gravity(self, component: str or list=None, components_distance: float=None):
-        return build.build_surface_gravity(self, component=component, components_distance=components_distance)
+        return build.build_surface_gravity(self, component, components_distance)
 
     def build_faces_orientation(self, component: str or list=None, components_distance: float=None):
-        return build.build_faces_orientation(self, component=component, components_distance=components_distance)
+        return build.build_faces_orientation(self, component, components_distance)
 
     def build_temperature_distribution(self, component=None, components_distance=None):
-        return build.build_temperature_distribution(self, component=component, components_distance=components_distance)
+        return build.build_temperature_distribution(self, component, components_distance)
 
     def build_surface_map(self, colormap=None, component=None, components_distance=None, return_map=False):
-        return build.build_surface_map(self, colormap=colormap, component=component,
-                                       components_distance=components_distance, return_map=return_map)
+        return build.build_surface_map(self, colormap, component, components_distance, return_map)
 
     def build_mesh(self, component=None, components_distance=None, **kwargs):
-        return build.build_mesh(self, component=component, components_distance=components_distance, **kwargs)
+        return build.build_mesh(self, component, components_distance)
 
     def build_faces(self, component=None, components_distance=None):
-        return build.build_faces(self, component=component, components_distance=components_distance)
-
-<<<<<<< HEAD
+        return build.build_faces(self, component, components_distance)
+
     def build_surface(self, component=None, components_distance=None, **kwargs):
-        return build.build_surface(self, component=component, components_distance=components_distance, **kwargs)
-=======
-    def build_surface(self, component=None, components_distance=None, return_surface=False):
-        return build.build_surface(self, component, components_distance, return_surface)
->>>>>>> 218c1c2e
+        return build.build_surface(self, component, components_distance, **kwargs)
 
     def build_surface_with_no_spots(self, component=None, components_distance=None):
-        return build.build_surface_with_no_spots(self, component=component, components_distance=components_distance)
+        return build.build_surface_with_no_spots(self, component, components_distance)
 
     def build_surface_with_spots(self, component=None, components_distance=None):
-        return build.build_surface_with_spots(self, component=component, components_distance=components_distance)+        return build.build_surface_with_spots(self, component, components_distance)