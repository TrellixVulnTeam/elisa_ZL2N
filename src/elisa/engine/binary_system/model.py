--- conflicted
+++ resolved
@@ -1,97 +1,82 @@
-import numpy as np
-
-
-<<<<<<< HEAD
-def static_potential_primary_fn(radius, *args):
-    """
-    Pontetial function which defines surface of primary component of binary system in spherical coordinates.
-    It is exposed for multiprocessing to avoid pickleing of classes, loggers, etc.
-
-    :param radius: float
-    :param args: Tuple; (mass_ratio, surface_potential, b, c, d, e)
-
-    (b, c, d, e) are precalculated values to decrease runtime::
-
-        (b, c, d, e) such that: Psi1 = 1/r + a/sqrt(b+r^2+c*r) - d*r + e*x^2
-
-    :return: float
-    """
-=======
-def static_potential_primary_fn(radius: float, *args) -> float:
->>>>>>> 76ba8e05
-    mass_ratio, surface_potential, b, c, d, e = args
-    radius2 = np.power(radius, 2)
-    a = 1 / radius + mass_ratio / np.sqrt(b + radius2 - c * radius) - d * radius + e * radius2
-    return a - surface_potential
-
-
-<<<<<<< HEAD
-def static_potential_secondary_fn(radius, *args):
-    """
-    Pontetial function which defines surface of primary component of binary system in spherical coordinates.
-    It is exposed for multiprocessing to avoid pickleing of classes, loggers, etc.
-
-    :param radius: float
-    :param args: Tuple; (mass_ratio, surface_potential, b, c, d, e, f)
-
-    (b, c, d, e, f) are precalculated values to decrease runtime::
-
-        (b, c, d, e, f) such that: Psi2 = q/r + 1/sqrt(b+r^2-Cr) - d*r + e*x^2 + f
-
-    :return: float
-    """
-=======
-def static_potential_secondary_fn(radius: float, *args) -> float:
->>>>>>> 76ba8e05
-    mass_ratio, surface_potential, b, c, d, e, f = args
-    radius2 = np.power(radius, 2)
-    a = mass_ratio / radius + 1. / np.sqrt(b + radius2 - c * radius) - d * radius + e * radius2 + f
-    return a - surface_potential
-
-
-<<<<<<< HEAD
-def static_potential_primary_cylindrical_fn(radius, *args):
-    """
-    Pontetial function which defines surface of primary component of binary system in cylindrical coordinates.
-    Usefull for W UMa systems.
-
-    :param radius: float
-    :param args: Tuple; (mass_ratio, surface_potential, a, b, c, d, e, f)
-
-
-    (a, b, c, d, e, f) are precalculated values to decrease runtime::
-
-        (a, b, c, d, e, f) such that: Psi1 = 1/sqrt(a+r^2) + q/sqrt(b + r^2) - c + d*(e+f*r^2)
-
-    :return: float
-    """
-=======
-def static_potential_primary_cylindrical_fn(radius: float, *args) -> float:
->>>>>>> 76ba8e05
-    mass_ratio, surface_potential, a, b, c, d, e, f = args
-    radius2 = np.power(radius, 2)
-    return 1 / np.sqrt(a + radius2) + mass_ratio / np.sqrt(b + radius2) - c + d * (e + f * radius2) - surface_potential
-
-
-<<<<<<< HEAD
-def static_potential_secondary_cylindrical_fn(radius, *args):
-    """
-    Pontetial function which defines surface of primary component of binary system in cylindrical coordinates.
-    Usefull for W UMa systems.
-
-    :param radius: float
-    :param args: Tuple; (mass_ratio, surface_potential, a, b, c, d, e, f)
-
-
-    (a, b, c, d, e, f) are precalculated values to decrease runtime::
-
-        (a, b, c, d, e, f) such that: Psi1 = 1/sqrt(a+r^2) + q/sqrt(b + r^2) - c + d*(e+f*r^2)
-
-    :return: float
-    """
-=======
-def static_potential_secondary_cylindrical_fn(radius: float, *args) -> float:
->>>>>>> 76ba8e05
-    mass_ratio, surface_potential, a, b, c, d, e, f = args
-    radius2 = np.power(radius, 2)
-    return mass_ratio / np.sqrt(a + radius2) + 1. / np.sqrt(b + radius2) + c * (d + e * radius2) + f - surface_potential
+import numpy as np
+
+
+def static_potential_primary_fn(radius, *args):
+    """
+    Pontetial function which defines surface of primary component of binary system in spherical coordinates.
+    It is exposed for multiprocessing to avoid pickleing of classes, loggers, etc.
+
+    :param radius: float
+    :param args: Tuple; (mass_ratio, surface_potential, b, c, d, e)
+
+    (b, c, d, e) are precalculated values to decrease runtime::
+
+        (b, c, d, e) such that: Psi1 = 1/r + a/sqrt(b+r^2+c*r) - d*r + e*x^2
+
+    :return: float
+    """
+    mass_ratio, surface_potential, b, c, d, e = args
+    radius2 = np.power(radius, 2)
+    a = 1 / radius + mass_ratio / np.sqrt(b + radius2 - c * radius) - d * radius + e * radius2
+    return a - surface_potential
+
+
+def static_potential_secondary_fn(radius, *args):
+    """
+    Pontetial function which defines surface of primary component of binary system in spherical coordinates.
+    It is exposed for multiprocessing to avoid pickleing of classes, loggers, etc.
+
+    :param radius: float
+    :param args: Tuple; (mass_ratio, surface_potential, b, c, d, e, f)
+
+    (b, c, d, e, f) are precalculated values to decrease runtime::
+
+        (b, c, d, e, f) such that: Psi2 = q/r + 1/sqrt(b+r^2-Cr) - d*r + e*x^2 + f
+
+    :return: float
+    """
+    mass_ratio, surface_potential, b, c, d, e, f = args
+    radius2 = np.power(radius, 2)
+    a = mass_ratio / radius + 1. / np.sqrt(b + radius2 - c * radius) - d * radius + e * radius2 + f
+    return a - surface_potential
+
+
+def static_potential_primary_cylindrical_fn(radius, *args):
+    """
+    Pontetial function which defines surface of primary component of binary system in cylindrical coordinates.
+    Usefull for W UMa systems.
+
+    :param radius: float
+    :param args: Tuple; (mass_ratio, surface_potential, a, b, c, d, e, f)
+
+
+    (a, b, c, d, e, f) are precalculated values to decrease runtime::
+
+        (a, b, c, d, e, f) such that: Psi1 = 1/sqrt(a+r^2) + q/sqrt(b + r^2) - c + d*(e+f*r^2)
+
+    :return: float
+    """
+    mass_ratio, surface_potential, a, b, c, d, e, f = args
+    radius2 = np.power(radius, 2)
+    return 1 / np.sqrt(a + radius2) + mass_ratio / np.sqrt(b + radius2) - c + d * (e + f * radius2) - surface_potential
+
+
+def static_potential_secondary_cylindrical_fn(radius, *args):
+    """
+    Pontetial function which defines surface of primary component of binary system in cylindrical coordinates.
+    Usefull for W UMa systems.
+
+    :param radius: float
+    :param args: Tuple; (mass_ratio, surface_potential, a, b, c, d, e, f)
+
+
+    (a, b, c, d, e, f) are precalculated values to decrease runtime::
+
+        (a, b, c, d, e, f) such that: Psi1 = 1/sqrt(a+r^2) + q/sqrt(b + r^2) - c + d*(e+f*r^2)
+
+    :return: float
+    """
+    mass_ratio, surface_potential, a, b, c, d, e, f = args
+    radius2 = np.power(radius, 2)
+    return mass_ratio / np.sqrt(a + radius2) + 1. / np.sqrt(b + radius2) + c * (d + e * radius2) + f - surface_potential
+