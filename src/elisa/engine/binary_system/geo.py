import logging
import numpy as np

from copy import deepcopy
from elisa.engine import const, utils
from pypex.poly2d.polygon import Polygon
from elisa.engine.binary_system import utils as bsutils


__logger__ = logging.getLogger(__name__)


def get_critical_inclination(binary, components_distance):
    """
    Get critical inclination for eclipses.

    :param binary: elisa.engine.binary_system.system.BinarySystem
    :param components_distance: float
    :return: float
    """
    if binary.morphology != 'over-contact':
        radius1 = np.mean([binary.primary.side_radius, binary.primary.forward_radius, binary.primary.backward_radius,
                           binary.primary.polar_radius])
        radius2 = np.mean([binary.secondary.side_radius, binary.secondary.forward_radius,
                           binary.secondary.backward_radius, binary.secondary.polar_radius])
        cos_i_critical = (radius1 + radius2) / components_distance
        return np.degrees(np.arccos(cos_i_critical))


def get_eclipse_boundaries(binary, components_distance):
    """
    Calculates the ranges in orbital azimuths (for phase=0 -> azimuth=pi/2)!!!  where eclipses occur.

    :param binary: elisa.engine.binary_system.system.BinarySystem
    :param components_distance: float
    :return: numpy.ndarray([primary ecl_start, primary_ecl_stop, sec_ecl_start, sec_ecl_stop])
    """
    # check whether the inclination is high enough to enable eclipses
    if binary.morphology != 'over-contact':
        radius1 = np.mean([binary.primary.side_radius, binary.primary.forward_radius, binary.primary.backward_radius,
                           binary.primary.polar_radius])
        radius2 = np.mean([binary.secondary.side_radius, binary.secondary.forward_radius,
                           binary.secondary.backward_radius, binary.secondary.polar_radius])
        sin_i_critical = (radius1 + radius2) / components_distance
        sin_i = np.sin(binary.inclination)
        if sin_i < sin_i_critical:
            __logger__.debug('inclination is not sufficient to produce eclipses')
            return np.array([const.HALF_PI, const.HALF_PI, const.PI, const.PI])
        radius1 = binary.primary.forward_radius
        radius2 = binary.secondary.forward_radius
        sin_i_critical = 1.01 * (radius1 + radius2) / components_distance
        azimuth = np.arcsin(np.sqrt(np.power(sin_i_critical, 2) - np.power(np.cos(binary.inclination), 2)))
        azimuths = np.array([const.HALF_PI - azimuth, const.HALF_PI + azimuth, 1.5 * const.PI - azimuth,
                             1.5 * const.PI + azimuth]) % const.FULL_ARC
        return azimuths
    else:
        return np.array([0, const.PI, const.PI, const.FULL_ARC])


def darkside_filter(line_of_sight, normals):
    """
    Return indices for visible faces defined by given normals.
    Function assumes that `line_of_sight` ([1, 0, 0]) and `normals` are already normalized to one.

    :param line_of_sight: numpy.ndarray
    :param normals: numpy.ndarray
    :return: numpy.ndarray
    """
    # todo: resolve self shadowing in case of W UMa
    # calculating normals utilizing the fact that normals and line of sight vector [1, 0, 0] are already normalized
    if (line_of_sight == np.array([1.0, 0.0, 0.0])).all():
        cosines = utils.calculate_cos_theta_los_x(normals=normals)
    else:
        cosines = utils.calculate_cos_theta(normals=normals, line_of_sight_vector=np.array([1, 0, 0]))
    # recovering indices of points on near-side (from the point of view of observer)
    return np.arange(np.shape(normals)[0])[cosines > 0]


# def calculate_all_forward_radii(binary, distances):
#     """
#
#     :param binary:
#     :param distances:
#     :return:
#     """
#     forward_rad_p, forward_rad_s = np.empty(distances.shape), np.empty(distances.shape)
#     for ii, distance in enumerate(distances):
#         forward_rad_p[ii] = binary.calculate_forward_radius('primary', components_distance=distance)
#         forward_rad_s[ii] = binary.calculate_forward_radius('secondary', components_distance=distance)
#     return forward_rad_p, forward_rad_s


def plane_projection(points, plane, keep_3d=False):
    """
    Function projects 3D points into given plane.

    :param keep_3d: if True, the dimensions of the array is kept the same, with given column equal to zero
    :param points: numpy.ndarray
    :param plane: str; ('xy', 'yz', 'zx')
    :return: numpy.ndarray
    """
    rm_index = {"xy": 2, "yz": 0, "zx": 1}[plane]
    if not keep_3d:
        indices_to_keep = [0, 1, 2]
        del indices_to_keep[0]
        return points[:, indices_to_keep]
    in_plane = deepcopy(points)
    in_plane[:, rm_index] = 0.0
    return in_plane


class EasyObject(object):
    def __init__(self, points, normals, indices, faces=None, temperatures=None, log_g=None, coverage=None):
        """
        None default gives a capability to be used without such parameters

        :param points: numpy.ndarray
        :param normals: numpy.ndarray
        :param indices: List
        :param faces: numpy.ndarray
        :param temperatures: numpy.ndarray
        :param log_g: numpy.ndarray
        :param coverage: numpy.ndarray
        """
        self._points = deepcopy(points)
        self._normals = deepcopy(normals)
        self.indices = deepcopy(indices)
        self.coverage = deepcopy(coverage)
        self._faces = deepcopy(faces)
        self._log_g = deepcopy(log_g)
        self._temperatures = deepcopy(temperatures)

    def serialize(self):
        """
        Return all class properties at once.

        :return: Tuple
        """
        return self.points, self.normals, self.indices, self.faces, self.coverage

    def copy(self):
        """
        Copy self instance

        :return: self; copied self instance
        """
        return deepcopy(self)

    @property
    def points(self):
        """
        Return points of instance.

        :return: numpy.ndarray
        """
        return self._points

    @points.setter
    def points(self, points):
        """
        Set points.

        :param points: numpy.ndarray
        :return:
        """
        self._points = points

    @property
    def normals(self):
        """
        Get normals.

        :return: numpy.ndarray
        """
        return self._normals

    @normals.setter
    def normals(self, normals):
        """
        Set normals.

        :param normals: numpy.ndarray
        :return:
        """
        self._normals = normals

    @property
    def faces(self):
        """
        Get faces.

        :return: numpy.ndarray
        """
        return self._faces

    @property
    def temperatures(self):
        """
        Get temperatures.

        :return: numpy.ndarray
        """
        return self._temperatures

    @property
    def log_g(self):
        """
        Get log_g

        :return: numpy.ndarray
        """
        return self._log_g


class SystemOrbitalPosition(object):
    """
    Class instance will keep iterator rotated and darkside filtered orbital positions.
    """
    def __init__(self, primary, secondary, inclination, motion, ecl_boundaries):
        """
        :param primary: elisa.engine.base.Star
        :param secondary: elisa.engine.base.Star
        :param inclination: float
        :param motion: numpy.ndarray
        :param ecl_boundaries: numpy.ndarray
        """
        self.inclination = inclination
        self.motion = motion
        self.data = ()
        self._init_data = None

        args = (primary, secondary)
        setattr(self, 'init_data', args)
        self.init_positions()
        self._idx = 0
        self.in_eclipse = self.in_eclipse_test(ecl_boundaries)

        self._coverage = None
        self._cosines = {}

    def __iter__(self):
        for single_position_container in self.data:
            yield single_position_container

    def do(self, pos):
        """
        On initial data (SingleOrbitalPositionContainer) created on the begining of init method,
        will apply::

            - `setup_position` method
            - `rotate` method

        :param pos: NamedTuple; elisa.engine.const.BINARY_POSITION_PLACEHOLDER
        :return: SingleOrbitalPositionContainer
        """
        single_pos_sys = self.init_data.copy()
        single_pos_sys.setup_position(pos, self.inclination)
        single_pos_sys.rotate()
        return single_pos_sys

    def init_positions(self):
        """
        Initialise positions data. Call `do` method for each position.

        :return:
        """
        self.data = (self.do(pos) for pos in self.motion)

    @property
    def init_data(self):
        """
        Get init_data

        :return: SingleOrbitalPositionContainer
        """
        return self._init_data

    @init_data.setter
    def init_data(self, args):
        """
        Set init_data (create initial SingleOrbitalPositionContainer).

        :param args: Tuple[elisa.engine.base.Star, elisa.engine.base.Star]; (primary, secondary)
        :return:
        """
        self._init_data = SingleOrbitalPositionContainer(*args)

    def darkside_filter(self):
        """
        Rewrite `data` od self with applied darkside filter.

        :return: self
        """
        self.data = (single_position_container.darkside_filter() for single_position_container in self.data)
        return self

    def eclipse_filter(self):
        """
        Just placeholder. Maybe will be used in future.

        :return: self
        """
        self.data = ()
        return self

    @property
    def coverage(self):
        """
        returns visible area of each surface face

        :return: np.array
        """
        return self._coverage

    @coverage.setter
    def coverage(self, coverage):
        """
        setter for visible area of each surface face

        :param coverage: np.array
        :return:
        """
        self._coverage = coverage

    @property
    def cosines(self):
        """
        returns directional cosines for each surface face of both components with respect to line_of_sight
        :return: dict - {'primary': np.array, 'secondary': np.array}
        """
        return self._cosines

    @cosines.setter
    def cosines(self, value):
        """
        setter for storing directional cosines for each surface face of both components with respect to line_of_sight
        :param value: dict - {'primary': np.array, 'secondary': np.array}
        :return:
        """
        self._cosines = value

    def in_eclipse_test(self, ecl_boundaries):
        """
        Test whether in given phases eclipse occurs or not.

        :param ecl_boundaries: numpy.ndarray
        :return: bool; numpy.ndarray
        """
        azimuths = [position.azimuth for position in self.motion]

        if ecl_boundaries[0] < 1.5*const.PI:
            primary_ecl_test = np.logical_and((azimuths >= ecl_boundaries[0]),
                                              (azimuths <= ecl_boundaries[1]))
        else:
            primary_ecl_test = np.logical_or((azimuths >= ecl_boundaries[0]),
                                             (azimuths < ecl_boundaries[1]))

        if ecl_boundaries[2] > const.HALF_PI:
            if ecl_boundaries[3] > const.HALF_PI:
                secondary_ecl_test = np.logical_and((azimuths >= ecl_boundaries[2]),
                                                    (azimuths <= ecl_boundaries[3]))
            else:
                secondary_ecl_test = np.logical_or((azimuths >= ecl_boundaries[2]),
                                                   (azimuths <= ecl_boundaries[3]))
        else:
            secondary_ecl_test = np.logical_and((azimuths >= ecl_boundaries[2]),
                                                (azimuths <= ecl_boundaries[3]))
        return np.logical_or(primary_ecl_test, secondary_ecl_test)


class SingleOrbitalPositionContainer(object):
    """
    Keep parmetres of position on orbit (rotated points, normals, etc.)
    """
    __COMPONENTS__ = ["_primary", "_secondary"]
    __PROPERTIES__ = ["points", "normals"]

    def __init__(self, primary, secondary):
        """
        Initialize container

        :param primary: elisa.engine.base.Star
        :param secondary: elisa.engine.base.Star
        """
        _primary, _secondary = primary, secondary
        self._primary = None
        self._secondary = None
        self.position = None
        self.inclination = np.nan

        for component in self.__COMPONENTS__:
            setattr(self, component[1:], locals()[component])

    def setup_position(self, position: const.BINARY_POSITION_PLACEHOLDER, inclination):
        """
        Set geo attributes of current container.

        :param position: NamedTuple; elisa.engine.const.BINARY_POSITION_PLACEHOLDER
        :param inclination: float
        :return:
        """
        self.position = position
        self.inclination = inclination

    def copy(self):
        """
        Deepcopy of self

        :return: self; copied self
        """
        return deepcopy(self)

    @staticmethod
    def get_flatten(component):
        """
        Get flatten parmetres og given `component` instance. (Flat points, normals, etc. of Star and Spots).


        :param component: elisa.engine.base.Star
        :return: Tuple[ndarray, ndarray, ndarray, ndarray, ndarray]

        ::

            Tuple(points, normals, faces, temperatures, log_g)
        """
        return bsutils.get_flaten_properties(component)

    @property
    def primary(self):
        """
        Get primary star.

        :return: EasyObject
        """
        return self._primary

    @primary.setter
    def primary(self, value):
        """
        Set primary paramter of self. Find flatten form of points, normalns, faces, etc. and create EasyObject.

        :param value: elisa.engine.base.Star
        :return:
        """
        points, normals, faces, temp, log_g = self.get_flatten(value)
        self._primary = EasyObject(points, normals, None, faces, temp, log_g)

    @property
    def secondary(self):
        """
        Get parameter `secondary` of self.

        :return: EasyObject
        """
        return self._secondary

    @secondary.setter
    def secondary(self, value):
        """
        Set secondary paramter of self. Find flatten form of points, normalns, faces, etc. and create EasyObject.

        :param value: elisa.engine.base.Star
        :return:
        """
        points, normals, faces, temp, log_g = self.get_flatten(value)
        self._secondary = EasyObject(points, normals, None, faces, temp, log_g)

    def set_indices(self, component, indices):
        """
        For given `component` set `indices`.

        :param component: `primary` or `secondary`; define EasyObject
        :param indices: numpy.ndarray
        :return:
        """
        attr = getattr(self, component)
        setattr(attr, 'indices', indices)

    def set_coverage(self, component, coverage):
        """
        For given `component` set `indices`.

        :param component: :param component: `primary` or `secondary`; define EasyObject
        :param coverage: numpy.ndarray
        :return:
        """
        attr = getattr(self, component)
        setattr(attr, 'coverage', coverage)

    def rotate(self):
        """
        Rotate quantities defined in cls.__PROPERTIES__ in case of components defined in cls.__PROPERTIES__.
        Rotation is made in orbital plane and inclination direction in respective order.
        Angle are defined in self.position and self.inclination.

        :return:
        """
        for component in self.__COMPONENTS__:
            easyobject_instance = getattr(self, component)
            for prop in self.__PROPERTIES__:
                prop_value = getattr(easyobject_instance, prop)

                args = (self.position.azimuth - const.HALF_PI, prop_value, "z", False, False)
                prop_value = utils.around_axis_rotation(*args)

                args = (const.HALF_PI - self.inclination, prop_value, "y", False, False)
                prop_value = utils.around_axis_rotation(*args)
                setattr(easyobject_instance, prop, prop_value)

    def darkside_filter(self):
        """
        Apply darkside filter on current position defined in container.
        Function iterates over components and assigns indices of visible points to EasyObject instance.

        :return: self
        """
        for component in self.__COMPONENTS__:
            easyobject_instance = getattr(self, component)
            normals = getattr(easyobject_instance, "normals")
            valid_indices = darkside_filter(line_of_sight=const.LINE_OF_SIGHT, normals=normals)
            self.set_indices(component=component, indices=valid_indices)
        return self

    def eclipse_filter(self):
        """
        Just placeholder.

        :return:
        """
        pass


def surface_area_coverage(size, visible, visible_coverage, partial=None, partial_coverage=None):
    """
    Prepare array with coverage os surface areas.

    :param size: int; size of array
    :param visible: numpy.ndarray; full visible areas (numpy fancy indexing), array like [False, True, True, False]
    :param visible_coverage: numpy.ndarray; defines coverage of visible (coverage onTrue positions)
    :param partial: numpy.ndarray; partial visible areas (numpy fancy indexing)
    :param partial_coverage: numpy.ndarray; defines coverage of partial visible
    :return: numpy.ndarray
    """
    # initialize zeros, since there is no input for invisible (it means everything what left after is invisible)
    coverage = np.zeros(size)
    coverage[visible] = visible_coverage
    if partial is not None:
        coverage[partial] = partial_coverage
    return coverage


def faces_to_pypex_poly(t_hulls):
    """
    Convert all faces defined as numpy.ndarray to pypex Polygon class instance

    :param t_hulls: List[numpy.ndarray]
    :return: List
    """
    return [Polygon(t_hull, _validity=False) for t_hull in t_hulls]


def pypex_poly_hull_intersection(pypex_faces_gen, pypex_hull: Polygon):
    """
    Resolve intersection of polygons defined in `pypex_faces_gen` with polyogn `pypex_hull`.

    :param pypex_faces_gen: List[pypex.poly2d.polygon.Plygon]
    :param pypex_hull: pypex.poly2d.polygon.Plygon
    :return: List[pypex.poly2d.polygon.Plygon]
    """
    return [pypex_hull.intersection(poly) for poly in pypex_faces_gen]


def pypex_poly_surface_area(pypex_polys_gen):
<<<<<<< HEAD
    """
    Compute surface areas of pypex.poly2d.polygon.Plygon's.

    :param pypex_polys_gen: List[pypex.poly2d.polygon.Plygon]
    :return: List[float]
    """
=======
>>>>>>> 76ba8e05
    return [poly.surface_area() if poly is not None else 0.0 for poly in pypex_polys_gen]


def hull_to_pypex_poly(hull):
    """
    Convert convex polygon defined by points in List or numpy.ndarray to pypex.poly2d.polygon.Plygon.

    :param hull: List or numpy.ndarray
    :return: pypex.poly2d.polygon.Plygon
    """
    return Polygon(hull, _validity=False)
<|MERGE_RESOLUTION|>--- conflicted
+++ resolved
@@ -1,593 +1,573 @@
-import logging
-import numpy as np
-
-from copy import deepcopy
-from elisa.engine import const, utils
-from pypex.poly2d.polygon import Polygon
-from elisa.engine.binary_system import utils as bsutils
-
-
-__logger__ = logging.getLogger(__name__)
-
-
-def get_critical_inclination(binary, components_distance):
-    """
-    Get critical inclination for eclipses.
-
-    :param binary: elisa.engine.binary_system.system.BinarySystem
-    :param components_distance: float
-    :return: float
-    """
-    if binary.morphology != 'over-contact':
-        radius1 = np.mean([binary.primary.side_radius, binary.primary.forward_radius, binary.primary.backward_radius,
-                           binary.primary.polar_radius])
-        radius2 = np.mean([binary.secondary.side_radius, binary.secondary.forward_radius,
-                           binary.secondary.backward_radius, binary.secondary.polar_radius])
-        cos_i_critical = (radius1 + radius2) / components_distance
-        return np.degrees(np.arccos(cos_i_critical))
-
-
-def get_eclipse_boundaries(binary, components_distance):
-    """
-    Calculates the ranges in orbital azimuths (for phase=0 -> azimuth=pi/2)!!!  where eclipses occur.
-
-    :param binary: elisa.engine.binary_system.system.BinarySystem
-    :param components_distance: float
-    :return: numpy.ndarray([primary ecl_start, primary_ecl_stop, sec_ecl_start, sec_ecl_stop])
-    """
-    # check whether the inclination is high enough to enable eclipses
-    if binary.morphology != 'over-contact':
-        radius1 = np.mean([binary.primary.side_radius, binary.primary.forward_radius, binary.primary.backward_radius,
-                           binary.primary.polar_radius])
-        radius2 = np.mean([binary.secondary.side_radius, binary.secondary.forward_radius,
-                           binary.secondary.backward_radius, binary.secondary.polar_radius])
-        sin_i_critical = (radius1 + radius2) / components_distance
-        sin_i = np.sin(binary.inclination)
-        if sin_i < sin_i_critical:
-            __logger__.debug('inclination is not sufficient to produce eclipses')
-            return np.array([const.HALF_PI, const.HALF_PI, const.PI, const.PI])
-        radius1 = binary.primary.forward_radius
-        radius2 = binary.secondary.forward_radius
-        sin_i_critical = 1.01 * (radius1 + radius2) / components_distance
-        azimuth = np.arcsin(np.sqrt(np.power(sin_i_critical, 2) - np.power(np.cos(binary.inclination), 2)))
-        azimuths = np.array([const.HALF_PI - azimuth, const.HALF_PI + azimuth, 1.5 * const.PI - azimuth,
-                             1.5 * const.PI + azimuth]) % const.FULL_ARC
-        return azimuths
-    else:
-        return np.array([0, const.PI, const.PI, const.FULL_ARC])
-
-
-def darkside_filter(line_of_sight, normals):
-    """
-    Return indices for visible faces defined by given normals.
-    Function assumes that `line_of_sight` ([1, 0, 0]) and `normals` are already normalized to one.
-
-    :param line_of_sight: numpy.ndarray
-    :param normals: numpy.ndarray
-    :return: numpy.ndarray
-    """
-    # todo: resolve self shadowing in case of W UMa
-    # calculating normals utilizing the fact that normals and line of sight vector [1, 0, 0] are already normalized
-    if (line_of_sight == np.array([1.0, 0.0, 0.0])).all():
-        cosines = utils.calculate_cos_theta_los_x(normals=normals)
-    else:
-        cosines = utils.calculate_cos_theta(normals=normals, line_of_sight_vector=np.array([1, 0, 0]))
-    # recovering indices of points on near-side (from the point of view of observer)
-    return np.arange(np.shape(normals)[0])[cosines > 0]
-
-
-# def calculate_all_forward_radii(binary, distances):
-#     """
-#
-#     :param binary:
-#     :param distances:
-#     :return:
-#     """
-#     forward_rad_p, forward_rad_s = np.empty(distances.shape), np.empty(distances.shape)
-#     for ii, distance in enumerate(distances):
-#         forward_rad_p[ii] = binary.calculate_forward_radius('primary', components_distance=distance)
-#         forward_rad_s[ii] = binary.calculate_forward_radius('secondary', components_distance=distance)
-#     return forward_rad_p, forward_rad_s
-
-
-def plane_projection(points, plane, keep_3d=False):
-    """
-    Function projects 3D points into given plane.
-
-    :param keep_3d: if True, the dimensions of the array is kept the same, with given column equal to zero
-    :param points: numpy.ndarray
-    :param plane: str; ('xy', 'yz', 'zx')
-    :return: numpy.ndarray
-    """
-    rm_index = {"xy": 2, "yz": 0, "zx": 1}[plane]
-    if not keep_3d:
-        indices_to_keep = [0, 1, 2]
-        del indices_to_keep[0]
-        return points[:, indices_to_keep]
-    in_plane = deepcopy(points)
-    in_plane[:, rm_index] = 0.0
-    return in_plane
-
-
-class EasyObject(object):
-    def __init__(self, points, normals, indices, faces=None, temperatures=None, log_g=None, coverage=None):
-        """
-        None default gives a capability to be used without such parameters
-
-        :param points: numpy.ndarray
-        :param normals: numpy.ndarray
-        :param indices: List
-        :param faces: numpy.ndarray
-        :param temperatures: numpy.ndarray
-        :param log_g: numpy.ndarray
-        :param coverage: numpy.ndarray
-        """
-        self._points = deepcopy(points)
-        self._normals = deepcopy(normals)
-        self.indices = deepcopy(indices)
-        self.coverage = deepcopy(coverage)
-        self._faces = deepcopy(faces)
-        self._log_g = deepcopy(log_g)
-        self._temperatures = deepcopy(temperatures)
-
-    def serialize(self):
-        """
-        Return all class properties at once.
-
-        :return: Tuple
-        """
-        return self.points, self.normals, self.indices, self.faces, self.coverage
-
-    def copy(self):
-        """
-        Copy self instance
-
-        :return: self; copied self instance
-        """
-        return deepcopy(self)
-
-    @property
-    def points(self):
-        """
-        Return points of instance.
-
-        :return: numpy.ndarray
-        """
-        return self._points
-
-    @points.setter
-    def points(self, points):
-        """
-        Set points.
-
-        :param points: numpy.ndarray
-        :return:
-        """
-        self._points = points
-
-    @property
-    def normals(self):
-        """
-        Get normals.
-
-        :return: numpy.ndarray
-        """
-        return self._normals
-
-    @normals.setter
-    def normals(self, normals):
-        """
-        Set normals.
-
-        :param normals: numpy.ndarray
-        :return:
-        """
-        self._normals = normals
-
-    @property
-    def faces(self):
-        """
-        Get faces.
-
-        :return: numpy.ndarray
-        """
-        return self._faces
-
-    @property
-    def temperatures(self):
-        """
-        Get temperatures.
-
-        :return: numpy.ndarray
-        """
-        return self._temperatures
-
-    @property
-    def log_g(self):
-        """
-        Get log_g
-
-        :return: numpy.ndarray
-        """
-        return self._log_g
-
-
-class SystemOrbitalPosition(object):
-    """
-    Class instance will keep iterator rotated and darkside filtered orbital positions.
-    """
-    def __init__(self, primary, secondary, inclination, motion, ecl_boundaries):
-        """
-        :param primary: elisa.engine.base.Star
-        :param secondary: elisa.engine.base.Star
-        :param inclination: float
-        :param motion: numpy.ndarray
-        :param ecl_boundaries: numpy.ndarray
-        """
-        self.inclination = inclination
-        self.motion = motion
-        self.data = ()
-        self._init_data = None
-
-        args = (primary, secondary)
-        setattr(self, 'init_data', args)
-        self.init_positions()
-        self._idx = 0
-        self.in_eclipse = self.in_eclipse_test(ecl_boundaries)
-
-        self._coverage = None
-        self._cosines = {}
-
-    def __iter__(self):
-        for single_position_container in self.data:
-            yield single_position_container
-
-    def do(self, pos):
-        """
-        On initial data (SingleOrbitalPositionContainer) created on the begining of init method,
-        will apply::
-
-            - `setup_position` method
-            - `rotate` method
-
-        :param pos: NamedTuple; elisa.engine.const.BINARY_POSITION_PLACEHOLDER
-        :return: SingleOrbitalPositionContainer
-        """
-        single_pos_sys = self.init_data.copy()
-        single_pos_sys.setup_position(pos, self.inclination)
-        single_pos_sys.rotate()
-        return single_pos_sys
-
-    def init_positions(self):
-        """
-        Initialise positions data. Call `do` method for each position.
-
-        :return:
-        """
-        self.data = (self.do(pos) for pos in self.motion)
-
-    @property
-    def init_data(self):
-        """
-        Get init_data
-
-        :return: SingleOrbitalPositionContainer
-        """
-        return self._init_data
-
-    @init_data.setter
-    def init_data(self, args):
-        """
-        Set init_data (create initial SingleOrbitalPositionContainer).
-
-        :param args: Tuple[elisa.engine.base.Star, elisa.engine.base.Star]; (primary, secondary)
-        :return:
-        """
-        self._init_data = SingleOrbitalPositionContainer(*args)
-
-    def darkside_filter(self):
-        """
-        Rewrite `data` od self with applied darkside filter.
-
-        :return: self
-        """
-        self.data = (single_position_container.darkside_filter() for single_position_container in self.data)
-        return self
-
-    def eclipse_filter(self):
-        """
-        Just placeholder. Maybe will be used in future.
-
-        :return: self
-        """
-        self.data = ()
-        return self
-
-    @property
-    def coverage(self):
-        """
-        returns visible area of each surface face
-
-        :return: np.array
-        """
-        return self._coverage
-
-    @coverage.setter
-    def coverage(self, coverage):
-        """
-        setter for visible area of each surface face
-
-        :param coverage: np.array
-        :return:
-        """
-        self._coverage = coverage
-
-    @property
-    def cosines(self):
-        """
-        returns directional cosines for each surface face of both components with respect to line_of_sight
-        :return: dict - {'primary': np.array, 'secondary': np.array}
-        """
-        return self._cosines
-
-    @cosines.setter
-    def cosines(self, value):
-        """
-        setter for storing directional cosines for each surface face of both components with respect to line_of_sight
-        :param value: dict - {'primary': np.array, 'secondary': np.array}
-        :return:
-        """
-        self._cosines = value
-
-    def in_eclipse_test(self, ecl_boundaries):
-        """
-        Test whether in given phases eclipse occurs or not.
-
-        :param ecl_boundaries: numpy.ndarray
-        :return: bool; numpy.ndarray
-        """
-        azimuths = [position.azimuth for position in self.motion]
-
-        if ecl_boundaries[0] < 1.5*const.PI:
-            primary_ecl_test = np.logical_and((azimuths >= ecl_boundaries[0]),
-                                              (azimuths <= ecl_boundaries[1]))
-        else:
-            primary_ecl_test = np.logical_or((azimuths >= ecl_boundaries[0]),
-                                             (azimuths < ecl_boundaries[1]))
-
-        if ecl_boundaries[2] > const.HALF_PI:
-            if ecl_boundaries[3] > const.HALF_PI:
-                secondary_ecl_test = np.logical_and((azimuths >= ecl_boundaries[2]),
-                                                    (azimuths <= ecl_boundaries[3]))
-            else:
-                secondary_ecl_test = np.logical_or((azimuths >= ecl_boundaries[2]),
-                                                   (azimuths <= ecl_boundaries[3]))
-        else:
-            secondary_ecl_test = np.logical_and((azimuths >= ecl_boundaries[2]),
-                                                (azimuths <= ecl_boundaries[3]))
-        return np.logical_or(primary_ecl_test, secondary_ecl_test)
-
-
-class SingleOrbitalPositionContainer(object):
-    """
-    Keep parmetres of position on orbit (rotated points, normals, etc.)
-    """
-    __COMPONENTS__ = ["_primary", "_secondary"]
-    __PROPERTIES__ = ["points", "normals"]
-
-    def __init__(self, primary, secondary):
-        """
-        Initialize container
-
-        :param primary: elisa.engine.base.Star
-        :param secondary: elisa.engine.base.Star
-        """
-        _primary, _secondary = primary, secondary
-        self._primary = None
-        self._secondary = None
-        self.position = None
-        self.inclination = np.nan
-
-        for component in self.__COMPONENTS__:
-            setattr(self, component[1:], locals()[component])
-
-    def setup_position(self, position: const.BINARY_POSITION_PLACEHOLDER, inclination):
-        """
-        Set geo attributes of current container.
-
-        :param position: NamedTuple; elisa.engine.const.BINARY_POSITION_PLACEHOLDER
-        :param inclination: float
-        :return:
-        """
-        self.position = position
-        self.inclination = inclination
-
-    def copy(self):
-        """
-        Deepcopy of self
-
-        :return: self; copied self
-        """
-        return deepcopy(self)
-
-    @staticmethod
-    def get_flatten(component):
-        """
-        Get flatten parmetres og given `component` instance. (Flat points, normals, etc. of Star and Spots).
-
-
-        :param component: elisa.engine.base.Star
-        :return: Tuple[ndarray, ndarray, ndarray, ndarray, ndarray]
-
-        ::
-
-            Tuple(points, normals, faces, temperatures, log_g)
-        """
-        return bsutils.get_flaten_properties(component)
-
-    @property
-    def primary(self):
-        """
-        Get primary star.
-
-        :return: EasyObject
-        """
-        return self._primary
-
-    @primary.setter
-    def primary(self, value):
-        """
-        Set primary paramter of self. Find flatten form of points, normalns, faces, etc. and create EasyObject.
-
-        :param value: elisa.engine.base.Star
-        :return:
-        """
-        points, normals, faces, temp, log_g = self.get_flatten(value)
-        self._primary = EasyObject(points, normals, None, faces, temp, log_g)
-
-    @property
-    def secondary(self):
-        """
-        Get parameter `secondary` of self.
-
-        :return: EasyObject
-        """
-        return self._secondary
-
-    @secondary.setter
-    def secondary(self, value):
-        """
-        Set secondary paramter of self. Find flatten form of points, normalns, faces, etc. and create EasyObject.
-
-        :param value: elisa.engine.base.Star
-        :return:
-        """
-        points, normals, faces, temp, log_g = self.get_flatten(value)
-        self._secondary = EasyObject(points, normals, None, faces, temp, log_g)
-
-    def set_indices(self, component, indices):
-        """
-        For given `component` set `indices`.
-
-        :param component: `primary` or `secondary`; define EasyObject
-        :param indices: numpy.ndarray
-        :return:
-        """
-        attr = getattr(self, component)
-        setattr(attr, 'indices', indices)
-
-    def set_coverage(self, component, coverage):
-        """
-        For given `component` set `indices`.
-
-        :param component: :param component: `primary` or `secondary`; define EasyObject
-        :param coverage: numpy.ndarray
-        :return:
-        """
-        attr = getattr(self, component)
-        setattr(attr, 'coverage', coverage)
-
-    def rotate(self):
-        """
-        Rotate quantities defined in cls.__PROPERTIES__ in case of components defined in cls.__PROPERTIES__.
-        Rotation is made in orbital plane and inclination direction in respective order.
-        Angle are defined in self.position and self.inclination.
-
-        :return:
-        """
-        for component in self.__COMPONENTS__:
-            easyobject_instance = getattr(self, component)
-            for prop in self.__PROPERTIES__:
-                prop_value = getattr(easyobject_instance, prop)
-
-                args = (self.position.azimuth - const.HALF_PI, prop_value, "z", False, False)
-                prop_value = utils.around_axis_rotation(*args)
-
-                args = (const.HALF_PI - self.inclination, prop_value, "y", False, False)
-                prop_value = utils.around_axis_rotation(*args)
-                setattr(easyobject_instance, prop, prop_value)
-
-    def darkside_filter(self):
-        """
-        Apply darkside filter on current position defined in container.
-        Function iterates over components and assigns indices of visible points to EasyObject instance.
-
-        :return: self
-        """
-        for component in self.__COMPONENTS__:
-            easyobject_instance = getattr(self, component)
-            normals = getattr(easyobject_instance, "normals")
-            valid_indices = darkside_filter(line_of_sight=const.LINE_OF_SIGHT, normals=normals)
-            self.set_indices(component=component, indices=valid_indices)
-        return self
-
-    def eclipse_filter(self):
-        """
-        Just placeholder.
-
-        :return:
-        """
-        pass
-
-
-def surface_area_coverage(size, visible, visible_coverage, partial=None, partial_coverage=None):
-    """
-    Prepare array with coverage os surface areas.
-
-    :param size: int; size of array
-    :param visible: numpy.ndarray; full visible areas (numpy fancy indexing), array like [False, True, True, False]
-    :param visible_coverage: numpy.ndarray; defines coverage of visible (coverage onTrue positions)
-    :param partial: numpy.ndarray; partial visible areas (numpy fancy indexing)
-    :param partial_coverage: numpy.ndarray; defines coverage of partial visible
-    :return: numpy.ndarray
-    """
-    # initialize zeros, since there is no input for invisible (it means everything what left after is invisible)
-    coverage = np.zeros(size)
-    coverage[visible] = visible_coverage
-    if partial is not None:
-        coverage[partial] = partial_coverage
-    return coverage
-
-
-def faces_to_pypex_poly(t_hulls):
-    """
-    Convert all faces defined as numpy.ndarray to pypex Polygon class instance
-
-    :param t_hulls: List[numpy.ndarray]
-    :return: List
-    """
-    return [Polygon(t_hull, _validity=False) for t_hull in t_hulls]
-
-
-def pypex_poly_hull_intersection(pypex_faces_gen, pypex_hull: Polygon):
-    """
-    Resolve intersection of polygons defined in `pypex_faces_gen` with polyogn `pypex_hull`.
-
-    :param pypex_faces_gen: List[pypex.poly2d.polygon.Plygon]
-    :param pypex_hull: pypex.poly2d.polygon.Plygon
-    :return: List[pypex.poly2d.polygon.Plygon]
-    """
-    return [pypex_hull.intersection(poly) for poly in pypex_faces_gen]
-
-
-def pypex_poly_surface_area(pypex_polys_gen):
-<<<<<<< HEAD
-    """
-    Compute surface areas of pypex.poly2d.polygon.Plygon's.
-
-    :param pypex_polys_gen: List[pypex.poly2d.polygon.Plygon]
-    :return: List[float]
-    """
-=======
->>>>>>> 76ba8e05
-    return [poly.surface_area() if poly is not None else 0.0 for poly in pypex_polys_gen]
-
-
-def hull_to_pypex_poly(hull):
-    """
-    Convert convex polygon defined by points in List or numpy.ndarray to pypex.poly2d.polygon.Plygon.
-
-    :param hull: List or numpy.ndarray
-    :return: pypex.poly2d.polygon.Plygon
-    """
-    return Polygon(hull, _validity=False)
+import logging
+import numpy as np
+
+from copy import deepcopy
+from elisa.engine import const, utils
+from pypex.poly2d.polygon import Polygon
+from elisa.engine.binary_system import utils as bsutils
+
+
+__logger__ = logging.getLogger(__name__)
+
+
+def get_critical_inclination(binary, components_distance):
+    """
+    Get critical inclination for eclipses.
+
+    :param binary: elisa.engine.binary_system.system.BinarySystem
+    :param components_distance: float
+    :return: float
+    """
+    if binary.morphology != 'over-contact':
+        radius1 = np.mean([binary.primary.side_radius, binary.primary.forward_radius, binary.primary.backward_radius,
+                           binary.primary.polar_radius])
+        radius2 = np.mean([binary.secondary.side_radius, binary.secondary.forward_radius,
+                           binary.secondary.backward_radius, binary.secondary.polar_radius])
+        cos_i_critical = (radius1 + radius2) / components_distance
+        return np.degrees(np.arccos(cos_i_critical))
+
+
+def get_eclipse_boundaries(binary, components_distance):
+    """
+    Calculates the ranges in orbital azimuths (for phase=0 -> azimuth=pi/2)!!!  where eclipses occur.
+
+    :param binary: elisa.engine.binary_system.system.BinarySystem
+    :param components_distance: float
+    :return: numpy.ndarray([primary ecl_start, primary_ecl_stop, sec_ecl_start, sec_ecl_stop])
+    """
+    # check whether the inclination is high enough to enable eclipses
+    if binary.morphology != 'over-contact':
+        radius1 = np.mean([binary.primary.side_radius, binary.primary.forward_radius, binary.primary.backward_radius,
+                           binary.primary.polar_radius])
+        radius2 = np.mean([binary.secondary.side_radius, binary.secondary.forward_radius,
+                           binary.secondary.backward_radius, binary.secondary.polar_radius])
+        sin_i_critical = (radius1 + radius2) / components_distance
+        sin_i = np.sin(binary.inclination)
+        if sin_i < sin_i_critical:
+            __logger__.debug('inclination is not sufficient to produce eclipses')
+            return np.array([const.HALF_PI, const.HALF_PI, const.PI, const.PI])
+        radius1 = binary.primary.forward_radius
+        radius2 = binary.secondary.forward_radius
+        sin_i_critical = 1.01 * (radius1 + radius2) / components_distance
+        azimuth = np.arcsin(np.sqrt(np.power(sin_i_critical, 2) - np.power(np.cos(binary.inclination), 2)))
+        azimuths = np.array([const.HALF_PI - azimuth, const.HALF_PI + azimuth, 1.5 * const.PI - azimuth,
+                             1.5 * const.PI + azimuth]) % const.FULL_ARC
+        return azimuths
+    else:
+        return np.array([0, const.PI, const.PI, const.FULL_ARC])
+
+
+def darkside_filter(line_of_sight, normals):
+    """
+    Return indices for visible faces defined by given normals.
+    Function assumes that `line_of_sight` ([1, 0, 0]) and `normals` are already normalized to one.
+
+    :param line_of_sight: numpy.ndarray
+    :param normals: numpy.ndarray
+    :return: numpy.ndarray
+    """
+    # todo: resolve self shadowing in case of W UMa
+    # calculating normals utilizing the fact that normals and line of sight vector [1, 0, 0] are already normalized
+    if (line_of_sight == np.array([1.0, 0.0, 0.0])).all():
+        cosines = utils.calculate_cos_theta_los_x(normals=normals)
+    else:
+        cosines = utils.calculate_cos_theta(normals=normals, line_of_sight_vector=np.array([1, 0, 0]))
+    # recovering indices of points on near-side (from the point of view of observer)
+    return np.arange(np.shape(normals)[0])[cosines > 0]
+
+
+def plane_projection(points, plane, keep_3d=False):
+    """
+    Function projects 3D points into given plane.
+
+    :param keep_3d: if True, the dimensions of the array is kept the same, with given column equal to zero
+    :param points: numpy.ndarray
+    :param plane: str; ('xy', 'yz', 'zx')
+    :return: numpy.ndarray
+    """
+    rm_index = {"xy": 2, "yz": 0, "zx": 1}[plane]
+    if not keep_3d:
+        indices_to_keep = [0, 1, 2]
+        del indices_to_keep[0]
+        return points[:, indices_to_keep]
+    in_plane = deepcopy(points)
+    in_plane[:, rm_index] = 0.0
+    return in_plane
+
+
+class EasyObject(object):
+    def __init__(self, points, normals, indices, faces=None, temperatures=None, log_g=None, coverage=None):
+        """
+        None default gives a capability to be used without such parameters
+
+        :param points: numpy.ndarray
+        :param normals: numpy.ndarray
+        :param indices: List
+        :param faces: numpy.ndarray
+        :param temperatures: numpy.ndarray
+        :param log_g: numpy.ndarray
+        :param coverage: numpy.ndarray
+        """
+        self._points = deepcopy(points)
+        self._normals = deepcopy(normals)
+        self.indices = deepcopy(indices)
+        self.coverage = deepcopy(coverage)
+        self._faces = deepcopy(faces)
+        self._log_g = deepcopy(log_g)
+        self._temperatures = deepcopy(temperatures)
+
+    def serialize(self):
+        """
+        Return all class properties at once.
+
+        :return: Tuple
+        """
+        return self.points, self.normals, self.indices, self.faces, self.coverage
+
+    def copy(self):
+        """
+        Copy self instance
+
+        :return: self; copied self instance
+        """
+        return deepcopy(self)
+
+    @property
+    def points(self):
+        """
+        Return points of instance.
+
+        :return: numpy.ndarray
+        """
+        return self._points
+
+    @points.setter
+    def points(self, points):
+        """
+        Set points.
+
+        :param points: numpy.ndarray
+        :return:
+        """
+        self._points = points
+
+    @property
+    def normals(self):
+        """
+        Get normals.
+
+        :return: numpy.ndarray
+        """
+        return self._normals
+
+    @normals.setter
+    def normals(self, normals):
+        """
+        Set normals.
+
+        :param normals: numpy.ndarray
+        :return:
+        """
+        self._normals = normals
+
+    @property
+    def faces(self):
+        """
+        Get faces.
+
+        :return: numpy.ndarray
+        """
+        return self._faces
+
+    @property
+    def temperatures(self):
+        """
+        Get temperatures.
+
+        :return: numpy.ndarray
+        """
+        return self._temperatures
+
+    @property
+    def log_g(self):
+        """
+        Get log_g
+
+        :return: numpy.ndarray
+        """
+        return self._log_g
+
+
+class SystemOrbitalPosition(object):
+    """
+    Class instance will keep iterator rotated and darkside filtered orbital positions.
+    """
+    def __init__(self, primary, secondary, inclination, motion, ecl_boundaries):
+        """
+        :param primary: elisa.engine.base.Star
+        :param secondary: elisa.engine.base.Star
+        :param inclination: float
+        :param motion: numpy.ndarray
+        :param ecl_boundaries: numpy.ndarray
+        """
+        self.inclination = inclination
+        self.motion = motion
+        self.data = ()
+        self._init_data = None
+
+        args = (primary, secondary)
+        setattr(self, 'init_data', args)
+        self.init_positions()
+        self._idx = 0
+        self.in_eclipse = self.in_eclipse_test(ecl_boundaries)
+
+    def __iter__(self):
+        for single_position_container in self.data:
+            yield single_position_container
+
+    def do(self, pos):
+        """
+        On initial data (SingleOrbitalPositionContainer) created on the begining of init method,
+        will apply::
+
+            - `setup_position` method
+            - `rotate` method
+
+        :param pos: NamedTuple; elisa.engine.const.BINARY_POSITION_PLACEHOLDER
+        :return: SingleOrbitalPositionContainer
+        """
+        single_pos_sys = self.init_data.copy()
+        single_pos_sys.setup_position(pos, self.inclination)
+        single_pos_sys.rotate()
+        return single_pos_sys
+
+    def init_positions(self):
+        """
+        Initialise positions data. Call `do` method for each position.
+
+        :return:
+        """
+        self.data = (self.do(pos) for pos in self.motion)
+
+    @property
+    def init_data(self):
+        """
+        Get init_data
+
+        :return: SingleOrbitalPositionContainer
+        """
+        return self._init_data
+
+    @init_data.setter
+    def init_data(self, args):
+        """
+        Set init_data (create initial SingleOrbitalPositionContainer).
+
+        :param args: Tuple[elisa.engine.base.Star, elisa.engine.base.Star]; (primary, secondary)
+        :return:
+        """
+        self._init_data = SingleOrbitalPositionContainer(*args)
+
+    def darkside_filter(self):
+        """
+        Rewrite `data` od self with applied darkside filter.
+
+        :return: self
+        """
+        self.data = (single_position_container.darkside_filter() for single_position_container in self.data)
+        return self
+
+    def eclipse_filter(self):
+        """
+        Just placeholder. Maybe will be used in future.
+
+        :return: self
+        """
+        self.data = ()
+        return self
+
+    @property
+    def coverage(self):
+        """
+        returns visible area of each surface face
+
+        :return: np.array
+        """
+        return self._coverage
+
+    @coverage.setter
+    def coverage(self, coverage):
+        """
+        setter for visible area of each surface face
+
+        :param coverage: np.array
+        :return:
+        """
+        self._coverage = coverage
+
+    @property
+    def cosines(self):
+        """
+        returns directional cosines for each surface face of both components with respect to line_of_sight
+        :return: dict - {'primary': np.array, 'secondary': np.array}
+        """
+        return self._cosines
+
+    @cosines.setter
+    def cosines(self, value):
+        """
+        setter for storing directional cosines for each surface face of both components with respect to line_of_sight
+        :param value: dict - {'primary': np.array, 'secondary': np.array}
+        :return:
+        """
+        self._cosines = value
+
+    def in_eclipse_test(self, ecl_boundaries):
+        """
+        Test whether in given phases eclipse occurs or not.
+
+        :param ecl_boundaries: numpy.ndarray
+        :return: bool; numpy.ndarray
+        """
+        azimuths = [position.azimuth for position in self.motion]
+
+        if ecl_boundaries[0] < 1.5*const.PI:
+            primary_ecl_test = np.logical_and((azimuths >= ecl_boundaries[0]),
+                                              (azimuths <= ecl_boundaries[1]))
+        else:
+            primary_ecl_test = np.logical_or((azimuths >= ecl_boundaries[0]),
+                                             (azimuths < ecl_boundaries[1]))
+
+        if ecl_boundaries[2] > const.HALF_PI:
+            if ecl_boundaries[3] > const.HALF_PI:
+                secondary_ecl_test = np.logical_and((azimuths >= ecl_boundaries[2]),
+                                                    (azimuths <= ecl_boundaries[3]))
+            else:
+                secondary_ecl_test = np.logical_or((azimuths >= ecl_boundaries[2]),
+                                                   (azimuths <= ecl_boundaries[3]))
+        else:
+            secondary_ecl_test = np.logical_and((azimuths >= ecl_boundaries[2]),
+                                                (azimuths <= ecl_boundaries[3]))
+        return np.logical_or(primary_ecl_test, secondary_ecl_test)
+
+
+class SingleOrbitalPositionContainer(object):
+    """
+    Keep parmetres of position on orbit (rotated points, normals, etc.)
+    """
+    __COMPONENTS__ = ["_primary", "_secondary"]
+    __PROPERTIES__ = ["points", "normals"]
+
+    def __init__(self, primary, secondary):
+        """
+        Initialize container
+
+        :param primary: elisa.engine.base.Star
+        :param secondary: elisa.engine.base.Star
+        """
+        _primary, _secondary = primary, secondary
+        self._primary = None
+        self._secondary = None
+        self.position = None
+        self.inclination = np.nan
+
+        for component in self.__COMPONENTS__:
+            setattr(self, component[1:], locals()[component])
+
+    def setup_position(self, position: const.BINARY_POSITION_PLACEHOLDER, inclination):
+        """
+        Set geo attributes of current container.
+
+        :param position: NamedTuple; elisa.engine.const.BINARY_POSITION_PLACEHOLDER
+        :param inclination: float
+        :return:
+        """
+        self.position = position
+        self.inclination = inclination
+
+    def copy(self):
+        """
+        Deepcopy of self
+
+        :return: self; copied self
+        """
+        return deepcopy(self)
+
+    @staticmethod
+    def get_flatten(component):
+        """
+        Get flatten parmetres og given `component` instance. (Flat points, normals, etc. of Star and Spots).
+
+
+        :param component: elisa.engine.base.Star
+        :return: Tuple[ndarray, ndarray, ndarray, ndarray, ndarray]
+
+        ::
+
+            Tuple(points, normals, faces, temperatures, log_g)
+        """
+        return bsutils.get_flaten_properties(component)
+
+    @property
+    def primary(self):
+        """
+        Get primary star.
+
+        :return: EasyObject
+        """
+        return self._primary
+
+    @primary.setter
+    def primary(self, value):
+        """
+        Set primary paramter of self. Find flatten form of points, normalns, faces, etc. and create EasyObject.
+
+        :param value: elisa.engine.base.Star
+        :return:
+        """
+        points, normals, faces, temp, log_g = self.get_flatten(value)
+        self._primary = EasyObject(points, normals, None, faces, temp, log_g)
+
+    @property
+    def secondary(self):
+        """
+        Get parameter `secondary` of self.
+
+        :return: EasyObject
+        """
+        return self._secondary
+
+    @secondary.setter
+    def secondary(self, value):
+        """
+        Set secondary paramter of self. Find flatten form of points, normalns, faces, etc. and create EasyObject.
+
+        :param value: elisa.engine.base.Star
+        :return:
+        """
+        points, normals, faces, temp, log_g = self.get_flatten(value)
+        self._secondary = EasyObject(points, normals, None, faces, temp, log_g)
+
+    def set_indices(self, component, indices):
+        """
+        For given `component` set `indices`.
+
+        :param component: `primary` or `secondary`; define EasyObject
+        :param indices: numpy.ndarray
+        :return:
+        """
+        attr = getattr(self, component)
+        setattr(attr, 'indices', indices)
+
+    def set_coverage(self, component, coverage):
+        """
+        For given `component` set `indices`.
+
+        :param component: :param component: `primary` or `secondary`; define EasyObject
+        :param coverage: numpy.ndarray
+        :return:
+        """
+        attr = getattr(self, component)
+        setattr(attr, 'coverage', coverage)
+
+    def rotate(self):
+        """
+        Rotate quantities defined in cls.__PROPERTIES__ in case of components defined in cls.__PROPERTIES__.
+        Rotation is made in orbital plane and inclination direction in respective order.
+        Angle are defined in self.position and self.inclination.
+
+        :return:
+        """
+        for component in self.__COMPONENTS__:
+            easyobject_instance = getattr(self, component)
+            for prop in self.__PROPERTIES__:
+                prop_value = getattr(easyobject_instance, prop)
+
+                args = (self.position.azimuth - const.HALF_PI, prop_value, "z", False, False)
+                prop_value = utils.around_axis_rotation(*args)
+
+                args = (const.HALF_PI - self.inclination, prop_value, "y", False, False)
+                prop_value = utils.around_axis_rotation(*args)
+                setattr(easyobject_instance, prop, prop_value)
+
+    def darkside_filter(self):
+        """
+        Apply darkside filter on current position defined in container.
+        Function iterates over components and assigns indices of visible points to EasyObject instance.
+
+        :return: self
+        """
+        for component in self.__COMPONENTS__:
+            easyobject_instance = getattr(self, component)
+            normals = getattr(easyobject_instance, "normals")
+            valid_indices = darkside_filter(line_of_sight=const.LINE_OF_SIGHT, normals=normals)
+            self.set_indices(component=component, indices=valid_indices)
+        return self
+
+    def eclipse_filter(self):
+        """
+        Just placeholder.
+
+        :return:
+        """
+        pass
+
+
+def surface_area_coverage(size, visible, visible_coverage, partial=None, partial_coverage=None):
+    """
+    Prepare array with coverage os surface areas.
+
+    :param size: int; size of array
+    :param visible: numpy.ndarray; full visible areas (numpy fancy indexing), array like [False, True, True, False]
+    :param visible_coverage: numpy.ndarray; defines coverage of visible (coverage onTrue positions)
+    :param partial: numpy.ndarray; partial visible areas (numpy fancy indexing)
+    :param partial_coverage: numpy.ndarray; defines coverage of partial visible
+    :return: numpy.ndarray
+    """
+    # initialize zeros, since there is no input for invisible (it means everything what left after is invisible)
+    coverage = np.zeros(size)
+    coverage[visible] = visible_coverage
+    if partial is not None:
+        coverage[partial] = partial_coverage
+    return coverage
+
+
+def faces_to_pypex_poly(t_hulls):
+    """
+    Convert all faces defined as numpy.ndarray to pypex Polygon class instance
+
+    :param t_hulls: List[numpy.ndarray]
+    :return: List
+    """
+    return [Polygon(t_hull, _validity=False) for t_hull in t_hulls]
+
+
+def pypex_poly_hull_intersection(pypex_faces_gen, pypex_hull: Polygon):
+    """
+    Resolve intersection of polygons defined in `pypex_faces_gen` with polyogn `pypex_hull`.
+
+    :param pypex_faces_gen: List[pypex.poly2d.polygon.Plygon]
+    :param pypex_hull: pypex.poly2d.polygon.Plygon
+    :return: List[pypex.poly2d.polygon.Plygon]
+    """
+    return [pypex_hull.intersection(poly) for poly in pypex_faces_gen]
+
+
+def pypex_poly_surface_area(pypex_polys_gen):
+    """
+    Compute surface areas of pypex.poly2d.polygon.Plygon's.
+
+    :param pypex_polys_gen: List[pypex.poly2d.polygon.Plygon]
+    :return: List[float]
+    """
+    return [poly.surface_area() if poly is not None else 0.0 for poly in pypex_polys_gen]
+
+
+def hull_to_pypex_poly(hull):
+    """
+    Convert convex polygon defined by points in List or numpy.ndarray to pypex.poly2d.polygon.Plygon.
+
+    :param hull: List or numpy.ndarray
+    :return: pypex.poly2d.polygon.Plygon
+    """
+    return Polygon(hull, _validity=False)