from typing import Dict

import numpy as np

<<<<<<< HEAD
from astropy import units as u
from elisa.engine import utils, logger, units
=======
from numpy import ndarray
from elisa.engine import utils, logger
>>>>>>> 76ba8e05
from elisa.engine import const


class Orbit(object):

    MANDATORY_KWARGS = ['period', 'inclination', 'eccentricity', 'argument_of_periastron']
    OPTIONAL_KWARGS = []
    ALL_KWARGS = MANDATORY_KWARGS + OPTIONAL_KWARGS

    def __init__(self, suppress_logger: bool = False, **kwargs) -> None:
        utils.invalid_kwarg_checker(kwargs, Orbit.ALL_KWARGS, Orbit)
        utils.check_missing_kwargs(self.__class__.MANDATORY_KWARGS, kwargs, instance_of=self.__class__)

        self._logger = logger.getLogger(name=self.__class__.__name__, suppress=suppress_logger)

        # default valeus of properties
        self._period: np.float64 = np.nan
        self._inclination: np.float64 = np.nan
        self._eccentricity: np.float64 = np.nan
        self._argument_of_periastron: np.float64 = np.nan
        self._periastron_distance: np.float64 = np.nan
        self._perastron_phase: np.float64 = np.nan
        self._semimajor_axis: np.float64 = np.nan

        # values of properties
        for kwarg in kwargs:
            self._logger.debug(f"setting property {kwarg} "
                               f"of class instance {self.__class__.__name__} to {kwargs[kwarg]}")
            setattr(self, kwarg, kwargs[kwarg])

        self._periastron_distance = self.compute_periastron_distance()
        self._perastron_phase = - self.get_conjuction()["primary_eclipse"]["true_phase"] % 1

    @property
    def semimajor_axis(self) -> np.float64:
        """
        Returns semimajor axis in SI units.
        
        :return: float
        """
        return self._semimajor_axis

    @semimajor_axis.setter
    def semimajor_axis(self, semimajor_axis: np.float64):
        """
        Semimajor axis setter.
        
        :param semimajor_axis: float
        :return:
        """
        self._semimajor_axis = semimajor_axis
    
    @property
    def periastron_phase(self) -> np.float64:
        """
        Photometric phase of periastron.
        
        :return: float
        """
        return self._perastron_phase

    @property
    def period(self) -> np.float64:
        """
        Returns orbital period of the binary system in default period unit.

        :return: numpy.float
        """
        return self._period

    @period.setter
    def period(self, period: np.float64):
        """
        Setter for orbital period of binary system orbit.

        :param period: float
        :return:
        """
        if isinstance(period, u.quantity.Quantity):
            self._period = np.float64(period.to(units.PERIOD_UNIT))
        elif isinstance(period, (int, np.int, float, np.float)):
            self._period = np.float64(period)
        else:
            raise TypeError('Input of variable `period` is not (numpy.)int or (numpy.)float '
                            'nor astropy.unit.quantity.Quantity instance.')
        self._logger.debug(f"setting property period "
                           f"of class instance {self.__class__.__name__} to {self._period}")

    @property
    def inclination(self) -> np.float64:
        """
        Returns inclination of binary system orbit.

        :return: float
        """
        return self._inclination

    @inclination.setter
    def inclination(self, inclination: np.float64):
        """
        Setter for inclination of binary system orbit.

        :param inclination: float
        :return:
        """
        if isinstance(inclination, u.quantity.Quantity):
            self._inclination = np.float64(inclination.to(units.ARC_UNIT))
        elif isinstance(inclination, (int, np.int, float, np.float)):
            self._inclination = np.float64(inclination)
        else:
            raise TypeError('Input of variable `inclination` is not (numpy.)int or (numpy.)float '
                            'nor astropy.unit.quantity.Quantity instance.')

    @property
    def eccentricity(self) -> np.float64:
        """
        Returns eccentricity of binary system orbit.

        :return: float
        """
        return self._eccentricity

    @eccentricity.setter
    def eccentricity(self, eccentricity: np.float64):
        """
        Setter for eccentricity of binary system orbit.

        :param eccentricity: float
        :return:
        """
        self._eccentricity = eccentricity

    @property
    def argument_of_periastron(self) -> np.float64:
        """
        Returns argument of periastron of binary system orbit.

        :return: float
        """
        return self._argument_of_periastron

    @argument_of_periastron.setter
    def argument_of_periastron(self, argument_of_periastron: np.float64):
        """
        Setter for argument of periastron. 
        If unit is not supplied, value in degrees is assumed.

        :param argument_of_periastron: (numpy.)int, (numpy.)float, astropy.unit.quantity.Quantity
        :return:
        """
        if isinstance(argument_of_periastron, u.quantity.Quantity):
            self._argument_of_periastron = np.float64(argument_of_periastron.to(units.ARC_UNIT))
        elif isinstance(argument_of_periastron, (int, np.int, float, np.float)):
            self._argument_of_periastron = np.float64((argument_of_periastron * u.deg).to(units.ARC_UNIT))
        else:
            raise TypeError('Input of variable `argument_of_periastron` is not (numpy.)int or (numpy.)float '
                            'nor astropy.unit.quantity.Quantity instance.')

    @classmethod
<<<<<<< HEAD
    def true_phase(cls, phase, phase_shift):
=======
    def true_phase(cls, phase: ndarray, phase_shift: ndarray) -> ndarray:
>>>>>>> 76ba8e05
        """
        Returns shifted phase of the orbit by the amount phase_shift.

        :param phase: ndarray
        :param phase_shift: float
        :return: ndarray
        """
        return phase + phase_shift

    @classmethod
<<<<<<< HEAD
    def mean_anomaly(cls, phase):
        """
        Returns mean anomaly of points on orbit described by phase.
=======
    def phase(cls, true_phase, phase_shift):
        """
        reverts the phase shift introduced in function true phase

        :param true_phase: np.array
        :param phase_shift: np.float
        :return:
        """
        return true_phase - phase_shift

    @classmethod
    def phase_to_mean_anomaly(cls, phase: ndarray) -> ndarray:
        """
        returns mean anomaly of points on orbit as a function of phase
>>>>>>> 76ba8e05

        :param phase: ndarray
        :return: ndarray
        """
        return const.FULL_ARC * phase

<<<<<<< HEAD
    def mean_anomaly_fn(self, eccentric_anomaly, *args):
=======
    @classmethod
    def mean_anomaly_to_phase(cls, mean_anomaly):
        """
        returns phase of points on orbit as a function of mean anomaly

        :param mean_anomaly: numpy.array
        :return:
        """
        return mean_anomaly / const.FULL_ARC

    def mean_anomaly_fn(self, eccentric_anomaly: float, *args) -> float:
>>>>>>> 76ba8e05
        """
        Definition of Kepler equation for scipy _solver in Orbit.eccentric_anomaly.

        :param eccentric_anomaly: float
        :param args: Tuple; (mean_anomaly, )
        :return: float
        """
        mean_anomaly, = args
        return eccentric_anomaly - self.eccentricity * np.sin(eccentric_anomaly) - mean_anomaly

<<<<<<< HEAD
    def eccentric_anomaly(self, mean_anomaly):
=======
    def mean_anomaly_to_eccentric_anomaly(self, mean_anomaly: float) -> float:
>>>>>>> 76ba8e05
        """
        Solves Kepler equation for eccentric anomaly via mean anomaly.

        :param mean_anomaly: float
        :return: float
        """
        import scipy.optimize
        try:
            solution = scipy.optimize.newton(self.mean_anomaly_fn, 1.0, args=(mean_anomaly, ), tol=1e-10)
            if not np.isnan(solution):
                if solution < 0:
                    solution += const.FULL_ARC
                return solution
            else:
                return False
        except Exception as e:
            self._logger.debug(f"Solver scipy.optimize.newton in function Orbit.eccentric_anomaly did not provide "
                               f"solution.\n Reason: {e}")
            return False

<<<<<<< HEAD
    def true_anomaly(self, eccentric_anomaly):
=======
    def eccentric_anomaly_to_mean_anomaly(self, eccentric_anomaly):
        """
        returns mean anomaly as a function of eccentric anomaly calculated using Kepler equation

        :param eccentric_anomaly: np.array
        :return:
        """
        return (eccentric_anomaly - self.eccentricity * np.sin(eccentric_anomaly)) % const.FULL_ARC

    def eccentric_anomaly_to_true_anomaly(self, eccentric_anomaly: ndarray) -> ndarray:
>>>>>>> 76ba8e05
        """
        Returns true anomaly as a function of eccentric anomaly and eccentricity.

        :param eccentric_anomaly: ndarray
        :return: ndarray
        """
        true_anomaly = 2.0 * np.arctan(
            np.sqrt((1.0 + self.eccentricity) / (1.0 - self.eccentricity)) * np.tan(eccentric_anomaly / 2.0))
        true_anomaly[true_anomaly < 0] += const.FULL_ARC
        return true_anomaly

<<<<<<< HEAD
    def relative_radius(self, true_anomaly):
=======
    def true_anomaly_to_eccentric_anomaly(self, true_anomaly):
        """
        returns eccentric anomaly as a function of true anomaly and eccentricity

        :param true_anomaly: numpy.array
        :return:
        """
        eccentric_anomaly = \
            2.0 * np.arctan(np.sqrt((1.0 - self.eccentricity) / (1.0 + self.eccentricity)) * np.tan(true_anomaly / 2.0))
        eccentric_anomaly[eccentric_anomaly < 0] += const.FULL_ARC
        return eccentric_anomaly

    def relative_radius(self, true_anomaly: ndarray) -> ndarray:
>>>>>>> 76ba8e05
        """
        Calculates the length of radius vector of elipse where a = 1.

        :param true_anomaly: ndarray
        :return: ndarray
        """
        return (1.0 - np.power(self.eccentricity, 2)) / (1.0 + self.eccentricity * np.cos(true_anomaly))

    def true_anomaly_to_azimuth(self, true_anomaly):
        """
        Convert true anomaly angle to azimuth angle measured from -y axis in 2D plane.

        ::
                 |
                 |      pi/2
            -----------
                 |
                 | 0

<<<<<<< HEAD
        :param true_anomaly: ndarray or float
        :return: ndarray or float
        """
=======
    def true_anomaly_to_azimuth(self, true_anomaly: ndarray) -> ndarray:
>>>>>>> 76ba8e05
        azimut = true_anomaly + self.argument_of_periastron
        azimut %= const.FULL_ARC
        return azimut

<<<<<<< HEAD
    def orbital_motion(self, phase):
=======
    def azimuth_to_true_anomaly(self, azimuth):
        """
        calculates the azimuth form given true anomaly
        :param azimuth: np.array
        :return:
        """
        return (azimuth - self.argument_of_periastron) % const.FULL_ARC

    def orbital_motion(self, phase: ndarray) -> ndarray:
>>>>>>> 76ba8e05
        """
        Function takes photometric phase of the binary system as input and calculates positions of the secondary
        component in the frame of reference of primary component.

        :param phase: ndarray or float
        :return: ndarray; matrix consisting of column stacked vectors distance, azimut angle, true anomaly and phase

        ::

            ndarray((r1, az1, ni1, phs1),
                    (r2, az2, ni2, phs2),
                     ...
                    (rN, azN, niN, phsN))
        """
        # ability to accept scalar as input
        if isinstance(phase, (int, np.int, float, np.float)):
            phase = np.array([np.float(phase)])
        # photometric phase to phase measured from periastron
        true_phase = self.true_phase(phase=phase, phase_shift=self.get_conjuction()['primary_eclipse']['true_phase'])

        mean_anomaly = self.phase_to_mean_anomaly(phase=true_phase)
        eccentric_anomaly = np.array([self.mean_anomaly_to_eccentric_anomaly(mean_anomaly=xx)
                                      for xx in mean_anomaly])
        true_anomaly = self.eccentric_anomaly_to_true_anomaly(eccentric_anomaly=eccentric_anomaly)
        distance = self.relative_radius(true_anomaly=true_anomaly)
        azimut_angle = self.true_anomaly_to_azimuth(true_anomaly=true_anomaly)

        return np.column_stack((distance, azimut_angle, true_anomaly, phase))

    def orbital_motion_from_azimuths(self, azimuth):
        """
        function takes azimuths of the binary system (angle between ascending node (-y) as input and calculates
        positions of the secondary component in the frame of reference of primary component

        :param azimuths: np.array or np.float
        :return: np.array: matrix consisting of column stacked vectors distance, azimut angle, true anomaly and phase
                           np.array((r1, az1, ni1, phs1),
                                    (r2, az2, ni2, phs2),
                                    ...
                                    (rN, azN, niN, phsN))
        """
        true_anomaly = self.azimuth_to_true_anomaly(azimuth)
        distance = self.relative_radius(true_anomaly=true_anomaly)
        eccentric_anomaly = self.true_anomaly_to_eccentric_anomaly(true_anomaly)
        mean_anomaly = self.eccentric_anomaly_to_mean_anomaly(eccentric_anomaly)
        true_phase = self.mean_anomaly_to_phase(mean_anomaly)
        phase = self.phase(true_phase, phase_shift=self.get_conjuction()['primary_eclipse']['true_phase'])
        return np.column_stack((distance, azimuth, true_anomaly, phase))

    def get_conjuction(self) -> Dict:
        """
        Compute and return photometric phase of conjunction (eclipses).
        We assume that primary component is situated in center of coo system and observation unit vector is [-1, 0, 0]

        return dictionary is in shape::

            {
                type_of_eclipse <`primary_eclipse` or `secondary_eclipse`>: {
                    'true_phase': float,
                    'true_anomaly': float,
                    'mean_anomaly': float,
                    'eccentric_anomaly'float:
                },
                ...
            }

        :return: Dict
        """
        # determining order of eclipses
        conjuction_arc_list = []
        try:
            if 0 <= self.inclination <= const.PI / 2.0:
                conjuction_arc_list = [const.PI / 2.0, 3.0 * const.PI / 2.0]
            elif const.PI / 2.0 < self.inclination <= const.PI:
                conjuction_arc_list = [3.0 * const.PI / 2.0, const.PI / 2.0]
        except Exception as e:
            raise TypeError(f'Invalid type of {self.__class__.__name__}.inclination.')

        conjunction_quantities = dict()
        for alpha, idx in list(zip(conjuction_arc_list, ['primary_eclipse', 'secondary_eclipse'])):
            # true anomaly of conjunction (measured from periastron counter-clokwise)
            true_anomaly_of_conjuction = (alpha - self.argument_of_periastron) % const.FULL_ARC  # \nu_{con}

            # eccentric anomaly of conjunction (measured from apse line)
            eccentric_anomaly_of_conjunction = (2.0 * np.arctan(
                np.sqrt((1.0 - self.eccentricity) / (1.0 + self.eccentricity)) *
                np.tan(true_anomaly_of_conjuction / 2.0))) % const.FULL_ARC

            # mean anomaly of conjunction (measured from apse line)
            mean_anomaly_of_conjunction = (eccentric_anomaly_of_conjunction -
                                           self.eccentricity *
                                           np.sin(eccentric_anomaly_of_conjunction)) % const.FULL_ARC

            # true phase of conjunction (measured from apse line)
            true_phase_of_conjunction = (mean_anomaly_of_conjunction / const.FULL_ARC) % 1.0

            conjunction_quantities[idx] = dict()
            conjunction_quantities[idx]["true_anomaly"] = true_anomaly_of_conjuction
            conjunction_quantities[idx]["eccentric_anomaly"] = eccentric_anomaly_of_conjunction
            conjunction_quantities[idx]["mean_anomaly"] = mean_anomaly_of_conjunction
            conjunction_quantities[idx]["true_phase"] = true_phase_of_conjunction

        return conjunction_quantities

    @property
    def periastron_distance(self) -> np.float64:
        """
        Return periastron distance.

        :return: float
        """
        return self._periastron_distance

    def compute_periastron_distance(self) -> float:
        """
        Calculates relative periastron distance in SMA units.

        :return: float
        """
        periastron_distance = self.relative_radius(true_anomaly=np.array([0])[0])
<<<<<<< HEAD
        self._logger.debug(f"setting property periastron_distance "
=======
        self._logger.debug(f"Setting property periastron_distance "
>>>>>>> 76ba8e05
                           f"of class instance {self.__class__.__name__} to {periastron_distance}")
        return periastron_distance<|MERGE_RESOLUTION|>--- conflicted
+++ resolved
@@ -1,14 +1,7 @@
-from typing import Dict
-
 import numpy as np
 
-<<<<<<< HEAD
 from astropy import units as u
 from elisa.engine import utils, logger, units
-=======
-from numpy import ndarray
-from elisa.engine import utils, logger
->>>>>>> 76ba8e05
 from elisa.engine import const
 
 
@@ -18,7 +11,7 @@
     OPTIONAL_KWARGS = []
     ALL_KWARGS = MANDATORY_KWARGS + OPTIONAL_KWARGS
 
-    def __init__(self, suppress_logger: bool = False, **kwargs) -> None:
+    def __init__(self, suppress_logger=False, **kwargs):
         utils.invalid_kwarg_checker(kwargs, Orbit.ALL_KWARGS, Orbit)
         utils.check_missing_kwargs(self.__class__.MANDATORY_KWARGS, kwargs, instance_of=self.__class__)
 
@@ -43,35 +36,35 @@
         self._perastron_phase = - self.get_conjuction()["primary_eclipse"]["true_phase"] % 1
 
     @property
-    def semimajor_axis(self) -> np.float64:
+    def semimajor_axis(self):
         """
         Returns semimajor axis in SI units.
-        
+
         :return: float
         """
         return self._semimajor_axis
 
     @semimajor_axis.setter
-    def semimajor_axis(self, semimajor_axis: np.float64):
+    def semimajor_axis(self, semimajor_axis):
         """
         Semimajor axis setter.
-        
+
         :param semimajor_axis: float
         :return:
         """
         self._semimajor_axis = semimajor_axis
     
     @property
-    def periastron_phase(self) -> np.float64:
+    def periastron_phase(self):
         """
         Photometric phase of periastron.
-        
+
         :return: float
         """
         return self._perastron_phase
 
     @property
-    def period(self) -> np.float64:
+    def period(self):
         """
         Returns orbital period of the binary system in default period unit.
 
@@ -80,7 +73,7 @@
         return self._period
 
     @period.setter
-    def period(self, period: np.float64):
+    def period(self, period):
         """
         Setter for orbital period of binary system orbit.
 
@@ -98,7 +91,7 @@
                            f"of class instance {self.__class__.__name__} to {self._period}")
 
     @property
-    def inclination(self) -> np.float64:
+    def inclination(self):
         """
         Returns inclination of binary system orbit.
 
@@ -107,7 +100,7 @@
         return self._inclination
 
     @inclination.setter
-    def inclination(self, inclination: np.float64):
+    def inclination(self, inclination):
         """
         Setter for inclination of binary system orbit.
 
@@ -123,7 +116,7 @@
                             'nor astropy.unit.quantity.Quantity instance.')
 
     @property
-    def eccentricity(self) -> np.float64:
+    def eccentricity(self):
         """
         Returns eccentricity of binary system orbit.
 
@@ -132,7 +125,7 @@
         return self._eccentricity
 
     @eccentricity.setter
-    def eccentricity(self, eccentricity: np.float64):
+    def eccentricity(self, eccentricity):
         """
         Setter for eccentricity of binary system orbit.
 
@@ -142,7 +135,7 @@
         self._eccentricity = eccentricity
 
     @property
-    def argument_of_periastron(self) -> np.float64:
+    def argument_of_periastron(self):
         """
         Returns argument of periastron of binary system orbit.
 
@@ -151,9 +144,9 @@
         return self._argument_of_periastron
 
     @argument_of_periastron.setter
-    def argument_of_periastron(self, argument_of_periastron: np.float64):
-        """
-        Setter for argument of periastron. 
+    def argument_of_periastron(self, argument_of_periastron):
+        """
+        Setter for argument of periastron.
         If unit is not supplied, value in degrees is assumed.
 
         :param argument_of_periastron: (numpy.)int, (numpy.)float, astropy.unit.quantity.Quantity
@@ -168,11 +161,7 @@
                             'nor astropy.unit.quantity.Quantity instance.')
 
     @classmethod
-<<<<<<< HEAD
     def true_phase(cls, phase, phase_shift):
-=======
-    def true_phase(cls, phase: ndarray, phase_shift: ndarray) -> ndarray:
->>>>>>> 76ba8e05
         """
         Returns shifted phase of the orbit by the amount phase_shift.
 
@@ -183,11 +172,6 @@
         return phase + phase_shift
 
     @classmethod
-<<<<<<< HEAD
-    def mean_anomaly(cls, phase):
-        """
-        Returns mean anomaly of points on orbit described by phase.
-=======
     def phase(cls, true_phase, phase_shift):
         """
         reverts the phase shift introduced in function true phase
@@ -202,16 +186,12 @@
     def phase_to_mean_anomaly(cls, phase: ndarray) -> ndarray:
         """
         returns mean anomaly of points on orbit as a function of phase
->>>>>>> 76ba8e05
 
         :param phase: ndarray
         :return: ndarray
         """
         return const.FULL_ARC * phase
 
-<<<<<<< HEAD
-    def mean_anomaly_fn(self, eccentric_anomaly, *args):
-=======
     @classmethod
     def mean_anomaly_to_phase(cls, mean_anomaly):
         """
@@ -223,7 +203,6 @@
         return mean_anomaly / const.FULL_ARC
 
     def mean_anomaly_fn(self, eccentric_anomaly: float, *args) -> float:
->>>>>>> 76ba8e05
         """
         Definition of Kepler equation for scipy _solver in Orbit.eccentric_anomaly.
 
@@ -234,11 +213,7 @@
         mean_anomaly, = args
         return eccentric_anomaly - self.eccentricity * np.sin(eccentric_anomaly) - mean_anomaly
 
-<<<<<<< HEAD
-    def eccentric_anomaly(self, mean_anomaly):
-=======
     def mean_anomaly_to_eccentric_anomaly(self, mean_anomaly: float) -> float:
->>>>>>> 76ba8e05
         """
         Solves Kepler equation for eccentric anomaly via mean anomaly.
 
@@ -259,9 +234,6 @@
                                f"solution.\n Reason: {e}")
             return False
 
-<<<<<<< HEAD
-    def true_anomaly(self, eccentric_anomaly):
-=======
     def eccentric_anomaly_to_mean_anomaly(self, eccentric_anomaly):
         """
         returns mean anomaly as a function of eccentric anomaly calculated using Kepler equation
@@ -272,7 +244,6 @@
         return (eccentric_anomaly - self.eccentricity * np.sin(eccentric_anomaly)) % const.FULL_ARC
 
     def eccentric_anomaly_to_true_anomaly(self, eccentric_anomaly: ndarray) -> ndarray:
->>>>>>> 76ba8e05
         """
         Returns true anomaly as a function of eccentric anomaly and eccentricity.
 
@@ -284,9 +255,6 @@
         true_anomaly[true_anomaly < 0] += const.FULL_ARC
         return true_anomaly
 
-<<<<<<< HEAD
-    def relative_radius(self, true_anomaly):
-=======
     def true_anomaly_to_eccentric_anomaly(self, true_anomaly):
         """
         returns eccentric anomaly as a function of true anomaly and eccentricity
@@ -300,14 +268,13 @@
         return eccentric_anomaly
 
     def relative_radius(self, true_anomaly: ndarray) -> ndarray:
->>>>>>> 76ba8e05
-        """
-        Calculates the length of radius vector of elipse where a = 1.
-
-        :param true_anomaly: ndarray
-        :return: ndarray
-        """
-        return (1.0 - np.power(self.eccentricity, 2)) / (1.0 + self.eccentricity * np.cos(true_anomaly))
+        """
+        calculates the length of radius vector of elipse where a=1
+
+        :param true_anomaly: numpy.array
+        :return: numpy.array
+        """
+        return (1.0 - self.eccentricity ** 2) / (1.0 + self.eccentricity * np.cos(true_anomaly))
 
     def true_anomaly_to_azimuth(self, true_anomaly):
         """
@@ -320,20 +287,13 @@
                  |
                  | 0
 
-<<<<<<< HEAD
         :param true_anomaly: ndarray or float
         :return: ndarray or float
         """
-=======
-    def true_anomaly_to_azimuth(self, true_anomaly: ndarray) -> ndarray:
->>>>>>> 76ba8e05
         azimut = true_anomaly + self.argument_of_periastron
         azimut %= const.FULL_ARC
         return azimut
 
-<<<<<<< HEAD
-    def orbital_motion(self, phase):
-=======
     def azimuth_to_true_anomaly(self, azimuth):
         """
         calculates the azimuth form given true anomaly
@@ -342,8 +302,7 @@
         """
         return (azimuth - self.argument_of_periastron) % const.FULL_ARC
 
-    def orbital_motion(self, phase: ndarray) -> ndarray:
->>>>>>> 76ba8e05
+    def orbital_motion(self, phase: ndarray):
         """
         Function takes photometric phase of the binary system as input and calculates positions of the secondary
         component in the frame of reference of primary component.
@@ -449,7 +408,7 @@
         return conjunction_quantities
 
     @property
-    def periastron_distance(self) -> np.float64:
+    def periastron_distance(self):
         """
         Return periastron distance.
 
@@ -457,17 +416,13 @@
         """
         return self._periastron_distance
 
-    def compute_periastron_distance(self) -> float:
+    def compute_periastron_distance(self):
         """
         Calculates relative periastron distance in SMA units.
 
         :return: float
         """
         periastron_distance = self.relative_radius(true_anomaly=np.array([0])[0])
-<<<<<<< HEAD
         self._logger.debug(f"setting property periastron_distance "
-=======
-        self._logger.debug(f"Setting property periastron_distance "
->>>>>>> 76ba8e05
                            f"of class instance {self.__class__.__name__} to {periastron_distance}")
         return periastron_distance