import logging
import os
import sys
import numpy as np
import pandas as pd

<<<<<<< HEAD
=======
from numpy import ndarray
from typing import List, Dict
>>>>>>> 76ba8e05
from scipy import interpolate
from pandas import DataFrame

from elisa.conf import config
from elisa.engine.binary_system.system import BinarySystem
from elisa.engine.single_system.system import SingleSystem
from elisa.engine.utils import is_empty

config.set_up_logging()


class PassbandContainer(object):
<<<<<<< HEAD
    def __init__(self, table, passband):
        """
        Setup PassbandContainier object. It carres dependedncies of throughputs on wavelengths for given passband.

        :param table: pandads.DataFrame
        :param passband: str
        """
        self.left_bandwidth = np.nan
        self.right_bandwidth = np.nan
        self.akima = None
        self._table = pd.DataFrame({})
        self.wave_unit = "angstrom"
        self.passband = passband
=======
    def __init__(self, table: DataFrame, passband: str) -> None:
        self.left_bandwidth: float = np.nan
        self.right_bandwidth: float = np.nan
        self.akima: object = None
        self._table: DataFrame = DataFrame({})
        self.wave_unit: str = "angstrom"
        self.passband: str = passband
>>>>>>> 76ba8e05
        # in case this np.pi will stay here, there will be rendundant multiplication in intensity integration
        self.wave_to_si_mult: float = 1e-10

        setattr(self, 'table', table)

    @property
<<<<<<< HEAD
    def table(self):
        """
        Return pandas dataframe which represent pasband table as dependecy of throughput on wavelength.

        :return: pandas.DataFrame
        """
        return self._table

    @table.setter
    def table(self, df):
        """
        Setter for passband table.
        It precompute left and right bandwidth for given table and also interpolation function placeholder.
        Akima1DInterpolator is used. If `bolometric` passband is used then interpolation function is like::

            lambda x: 1.0


        :param df: pandas.DataFrame
        :return:
        """
=======
    def table(self) -> DataFrame:
        return self._table

    @table.setter
    def table(self, df: DataFrame):
>>>>>>> 76ba8e05
        self._table = df
        self.akima = Observer.bolometric if (self.passband.lower() in ['bolometric']) else \
            interpolate.Akima1DInterpolator(df[config.PASSBAND_DATAFRAME_WAVE],
                                            df[config.PASSBAND_DATAFRAME_THROUGHPUT])
        self.left_bandwidth = min(df[config.PASSBAND_DATAFRAME_WAVE])
        self.right_bandwidth = max(df[config.PASSBAND_DATAFRAME_WAVE])


class Observer(object):
<<<<<<< HEAD
    def __init__(self, passband, system):
=======
    def __init__(self, passband: List or str, system: BinarySystem or SingleSystem):
>>>>>>> 76ba8e05
        """
        Initializer for observer class.

        :param passband: string; for valid filter name see config.py file
        :param system: system instance (BinarySystem or SingleSystem)
        """
        self._logger = logging.getLogger(self.__class__.__name__)
        self._logger.info("initialising Observer instance")
        # specifying what kind of system is observed
        self._system: BinarySystem or SingleSystem = system
<<<<<<< HEAD
        self._system_cls = type(self._system)
=======
        self._system_cls: type = type(self._system)
>>>>>>> 76ba8e05

        # self._system._suppress_logger = True

        self.left_bandwidth: float = sys.float_info.max
        self.right_bandwidth: float = 0.0
        self.passband: Dict[str] = dict()
        self.init_passband(passband)

    @staticmethod
<<<<<<< HEAD
    def bolometric(*args, **kwargs):
        """
        Bolometric passband interpolation function in way of lambda x: 1.0

        :param args:  Tuple
        :param kwargs: Dict
        :return: float; 1.0
        """
        return 1.0

    def init_passband(self, passband):
        """
        Passband initializing method for Observer instance.
        During initialialization `self.passband` Dict is fill in way::

            {`passband`: PassbandContainer()}

        and global left and right passband bandwidth is set.
        If there is several passband defined on different intervals, e.g. ([350, 650], [450, 750]) then global limits
        are total boarder values, in example case as [350, 750].


        :param passband: str or Iterable str
        :return:
        """
=======
    def bolometric(*args, **kwargs) -> float:
        return 1.0

    def init_passband(self, passband: List[str] or str) -> None:
>>>>>>> 76ba8e05
        passband = [passband] if isinstance(passband, str) else passband
        for band in passband:
            if band in ['bolometric']:
                df = pd.DataFrame(
                    {config.PASSBAND_DATAFRAME_THROUGHPUT: [1.0, 1.0],
                     config.PASSBAND_DATAFRAME_WAVE: [0.0, sys.float_info.max]})
                right_bandwidth = sys.float_info.max
                left_bandwidth = 0.0
            else:
                df = self.get_passband_df(band)
                left_bandwidth = df[config.PASSBAND_DATAFRAME_WAVE].min()
                right_bandwidth = df[config.PASSBAND_DATAFRAME_WAVE].max()

            self.setup_bandwidth(left_bandwidth=left_bandwidth, right_bandwidth=right_bandwidth)
            self.passband[band] = PassbandContainer(table=df, passband=band)

<<<<<<< HEAD
    def setup_bandwidth(self, left_bandwidth, right_bandwidth):
        """
        Find whether supplied left and right bandwidth are in currently set boundaries and nothing has to be done
        or any is out of current bound and related has to be changed to higher (`right_bandwidth`)
        or lower (`left_bandwidth`).


        :param left_bandwidth: float
        :param right_bandwidth: float
        :return:
        """
=======
    def setup_bandwidth(self, left_bandwidth: float, right_bandwidth: float):
>>>>>>> 76ba8e05
        if left_bandwidth < self.left_bandwidth:
            self.left_bandwidth = left_bandwidth
        if right_bandwidth > self.right_bandwidth:
            self.right_bandwidth = right_bandwidth

    @staticmethod
<<<<<<< HEAD
    def get_passband_df(passband):
        """
        Read content o passband table (csv file) based on passband name.

        :param passband: str
        :return: pandas.DataFrame
        """
=======
    def get_passband_df(passband: str) -> DataFrame:
>>>>>>> 76ba8e05
        logging.debug(f"obtaining passband response function: {passband}")
        if passband not in config.PASSBANDS:
            raise ValueError('Invalid or unsupported passband function')
        file_path = os.path.join(config.PASSBAND_TABLES, str(passband) + '.csv')
        df = pd.read_csv(file_path)
        df[config.PASSBAND_DATAFRAME_WAVE] = df[config.PASSBAND_DATAFRAME_WAVE] * 10.0
        return df

    def observe(self, from_phase=None, to_phase=None, phase_step=None, phases=None):
        """
        Method for observation simulation. Based on input parmeters and supplied Ob server system on initialization
        will compute lightcurve.

        :param from_phase: float
        :param to_phase: float
        :param phase_step: float
        :param phases: Iterable float
        :return: Dict
        """

        if not phases and (from_phase is None or to_phase is None or phase_step is None):
            raise ValueError("missing arguments")

        if is_empty(phases):
            phases = np.arange(start=from_phase, stop=to_phase, step=phase_step)

        # reduce phases to only unique ones from interval (0, 1) in general case without pulsations
        base_phases, reverse_idx = self.base_phase_interval(phases)

        self._logger.info("observation start w/ following configuration {<add>}")
        # self._logger.warning("logger will be suppressed due multiprocessing incompatibility")
        """
        distance, azimut angle, true anomaly and phase
                           np.array((r1, az1, ni1, phs1),
                                    (r2, az2, ni2, phs2),
                                    ...
                                    (rN, azN, niN, phsN))
        """
        # calculates lines of sight for corresponding phases
        position_method = self._system.get_positions_method()

        curves = self._system.compute_lightcurve(
                     **dict(
                         passband=self.passband,
                         left_bandwidth=self.left_bandwidth,
                         right_bandwidth=self.right_bandwidth,
                         atlas="ck04",
                         phases=base_phases,
                         position_method=position_method
                     )
                 )

        # pool = Pool(processes=config.NUMBER_OF_THREADS)
        # res = [pool.apply_async(mp.observe_worker,
        #                         (self._system.initial_kwargs, self._system_cls, _args)) for _args in args]
        # pool.close()
        # pool.join()
        # result_list = [np.array(r.get()) for r in res]
        #
        # print(result_list)
        # # r = np.array(sorted(result_list, key=lambda x: x[0])).T[1]
        # # return utils.spherical_to_cartesian(np.column_stack((r, phi, theta)))

        # remap unique phases back to original phase interval
        for items in curves:
            curves[items] = np.array(curves[items])[reverse_idx]
        self._logger.info("observation finished")
        return curves

    def base_phase_interval(self, phases: ndarray):
        """
        Function reduces original phase interval to base interval (0, 1) in case of LC without pulsations.

        :param phases: ndarray; phases to reduce
        :return: Tuple; (base_phase: ndarray, reverse_indices: ndarray)

        ::

            base_phases:  ndarray of unique phases between (0, 1)
            reverse_indices: ndarray mask applicable to `base_phases` which will reconstruct original `phases`
        """
        if not self._system.primary.has_pulsations() and not self._system.primary.has_pulsations():
            base_interval = np.round(phases % 1, 9)
            return np.unique(base_interval, return_inverse=True)
        else:
            return phases, np.arange(phases.shape[0])


if __name__ == "__main__":
    pass<|MERGE_RESOLUTION|>--- conflicted
+++ resolved
@@ -4,11 +4,6 @@
 import numpy as np
 import pandas as pd
 
-<<<<<<< HEAD
-=======
-from numpy import ndarray
-from typing import List, Dict
->>>>>>> 76ba8e05
 from scipy import interpolate
 from pandas import DataFrame
 
@@ -21,7 +16,6 @@
 
 
 class PassbandContainer(object):
-<<<<<<< HEAD
     def __init__(self, table, passband):
         """
         Setup PassbandContainier object. It carres dependedncies of throughputs on wavelengths for given passband.
@@ -35,22 +29,12 @@
         self._table = pd.DataFrame({})
         self.wave_unit = "angstrom"
         self.passband = passband
-=======
-    def __init__(self, table: DataFrame, passband: str) -> None:
-        self.left_bandwidth: float = np.nan
-        self.right_bandwidth: float = np.nan
-        self.akima: object = None
-        self._table: DataFrame = DataFrame({})
-        self.wave_unit: str = "angstrom"
-        self.passband: str = passband
->>>>>>> 76ba8e05
         # in case this np.pi will stay here, there will be rendundant multiplication in intensity integration
         self.wave_to_si_mult: float = 1e-10
 
         setattr(self, 'table', table)
 
     @property
-<<<<<<< HEAD
     def table(self):
         """
         Return pandas dataframe which represent pasband table as dependecy of throughput on wavelength.
@@ -72,13 +56,6 @@
         :param df: pandas.DataFrame
         :return:
         """
-=======
-    def table(self) -> DataFrame:
-        return self._table
-
-    @table.setter
-    def table(self, df: DataFrame):
->>>>>>> 76ba8e05
         self._table = df
         self.akima = Observer.bolometric if (self.passband.lower() in ['bolometric']) else \
             interpolate.Akima1DInterpolator(df[config.PASSBAND_DATAFRAME_WAVE],
@@ -88,11 +65,7 @@
 
 
 class Observer(object):
-<<<<<<< HEAD
     def __init__(self, passband, system):
-=======
-    def __init__(self, passband: List or str, system: BinarySystem or SingleSystem):
->>>>>>> 76ba8e05
         """
         Initializer for observer class.
 
@@ -103,21 +76,16 @@
         self._logger.info("initialising Observer instance")
         # specifying what kind of system is observed
         self._system: BinarySystem or SingleSystem = system
-<<<<<<< HEAD
         self._system_cls = type(self._system)
-=======
-        self._system_cls: type = type(self._system)
->>>>>>> 76ba8e05
 
         # self._system._suppress_logger = True
 
-        self.left_bandwidth: float = sys.float_info.max
-        self.right_bandwidth: float = 0.0
-        self.passband: Dict[str] = dict()
+        self.left_bandwidth = sys.float_info.max
+        self.right_bandwidth = 0.0
+        self.passband = dict()
         self.init_passband(passband)
 
     @staticmethod
-<<<<<<< HEAD
     def bolometric(*args, **kwargs):
         """
         Bolometric passband interpolation function in way of lambda x: 1.0
@@ -143,12 +111,6 @@
         :param passband: str or Iterable str
         :return:
         """
-=======
-    def bolometric(*args, **kwargs) -> float:
-        return 1.0
-
-    def init_passband(self, passband: List[str] or str) -> None:
->>>>>>> 76ba8e05
         passband = [passband] if isinstance(passband, str) else passband
         for band in passband:
             if band in ['bolometric']:
@@ -165,7 +127,6 @@
             self.setup_bandwidth(left_bandwidth=left_bandwidth, right_bandwidth=right_bandwidth)
             self.passband[band] = PassbandContainer(table=df, passband=band)
 
-<<<<<<< HEAD
     def setup_bandwidth(self, left_bandwidth, right_bandwidth):
         """
         Find whether supplied left and right bandwidth are in currently set boundaries and nothing has to be done
@@ -177,16 +138,12 @@
         :param right_bandwidth: float
         :return:
         """
-=======
-    def setup_bandwidth(self, left_bandwidth: float, right_bandwidth: float):
->>>>>>> 76ba8e05
         if left_bandwidth < self.left_bandwidth:
             self.left_bandwidth = left_bandwidth
         if right_bandwidth > self.right_bandwidth:
             self.right_bandwidth = right_bandwidth
 
     @staticmethod
-<<<<<<< HEAD
     def get_passband_df(passband):
         """
         Read content o passband table (csv file) based on passband name.
@@ -194,9 +151,6 @@
         :param passband: str
         :return: pandas.DataFrame
         """
-=======
-    def get_passband_df(passband: str) -> DataFrame:
->>>>>>> 76ba8e05
         logging.debug(f"obtaining passband response function: {passband}")
         if passband not in config.PASSBANDS:
             raise ValueError('Invalid or unsupported passband function')
@@ -266,7 +220,7 @@
         self._logger.info("observation finished")
         return curves
 
-    def base_phase_interval(self, phases: ndarray):
+    def base_phase_interval(self, phases):
         """
         Function reduces original phase interval to base interval (0, 1) in case of LC without pulsations.
 
