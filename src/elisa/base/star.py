import numpy as np

from elisa import utils
from elisa.base.body import Body
from elisa.base.container import StarPropertiesContainer
from elisa.base.transform import StarProperties
from elisa.pulse.mode import PulsationMode

from copy import (
    copy,
    deepcopy
)


class Star(Body):
    """
    Child class of elisa.base.body.Body representing Star.
    Class intherit parameters from elisa.base.body.Body and add following

    Input parameters:

    :param surface_potential: float;
    :param synchronicity: float;
    :param pulsations: List;
    :param metallicity: float;
    :param polar_log_g: float;
    :param gravity_darkening: float;

    Output parameters:

    :filling_factor: float;
    :critical_surface_potential: float;
    :pulsations: Dict[int, PulsationMode];
    :side_radius: float; Computed in periastron
    :forward_radius: float; Computed in periastron
    :backward_radius: float; Computed in periastron
    """

    MANDATORY_KWARGS = ['mass', 't_eff', 'gravity_darkening']
    OPTIONAL_KWARGS = ['surface_potential', 'synchronicity', 'albedo', 'pulsations',
                       'discretization_factor', 'spots', 'metallicity', 'polar_log_g']
    ALL_KWARGS = MANDATORY_KWARGS + OPTIONAL_KWARGS

    def __init__(self, name=None, suppress_logger=False, **kwargs):
        utils.invalid_kwarg_checker(kwargs, Star.ALL_KWARGS, Star)
        super(Star, self).__init__(name, self.__class__.__name__, suppress_logger, **kwargs)
        kwargs = self.transform_input(**kwargs)

        # default values of properties
        self.filling_factor = np.nan
        self.critical_surface_potential = np.nan
        self.surface_potential = np.nan
        self.metallicity = np.nan
        self.polar_log_g = np.nan
        self.gravity_darkening = np.nan
        self._pulsations = dict()

        self.side_radius = np.nan
        self.forward_radius = np.nan
        self.backward_radius = np.nan

        self.init_parameters(**kwargs)

<<<<<<< HEAD
        self.symmetry_test = not self.has_spots() and not self.has_pulsations()
=======
    def transform_input(self, **kwargs):
        """
        Transform and validate input kwargs.

        :param kwargs: Dict;
        :return: Dict;
        """
        return StarProperties.transform_input(**kwargs)
>>>>>>> 37ed0d40

    def init_parameters(self, **kwargs):
        """
        Initialise instance paramters

        :param kwargs: Dict; initial parameters
        :return:
        """
        self._logger.debug(f"initialising properties of class instance {self.__class__.__name__}")
        for kwarg in Star.ALL_KWARGS:
            if kwarg in kwargs:
                setattr(self, kwarg, kwargs[kwarg])

    def has_pulsations(self):
        """
        Determine whether Star has defined pulsations.

        :return: bool;
        """
        return len(self._pulsations) > 0

    @property
    def pulsations(self):
        """
        Return pulsation modes for given Star instance.

        :return: Dict;

        ::

            {index: PulsationMode}
        """
        return self._pulsations

    @pulsations.setter
    def pulsations(self, pulsations):
        """
        Set pulsation mode for given Star instance defined by dict.

        :param pulsations: Dict;

        ::

            [{"l": <int>, "m": <int>, "amplitude": <float>, "frequency": <float>}, ...]

        :return:
        """
        if pulsations:
            self._pulsations = {idx: PulsationMode(**pulsation_meta) for idx, pulsation_meta in enumerate(pulsations)}

    def properties_serializer(self):
        properties_list = ['mass', 't_eff', 'synchronicity', 'albedo', 'discretization_factor', 'polar_radius',
                           'equatorial_radius', 'gravity_darkening', 'surface_potential', 'pulsations',
                           'metallicity', 'polar_log_g', 'critical_surface_potential',
                           # todo: remove side_radius when figured out starting point for solver
                           'side_radius']
        props = {prop: copy(getattr(self, prop)) for prop in properties_list}
        props.update({
            "name": self.name,
            "spots": deepcopy(self.spots)
        })
        return props

    def to_properties_container(self):
        """
        Serialize instance of elisa.base.star.Star to elisa.base.container.StarPropertiesContainer.

        :return: elisa.base.container.StarPropertiesContainer
        """
        return StarPropertiesContainer(**self.properties_serializer())

    # todo: move it to star container
    # def add_pulsations(self, points=None, faces=None, temperatures=None):
    #     """
    #     soon deprecated
    #     Function returns temperature map with added temperature perturbations caused by pulsations.
    #     :param points: ndarray - if `None` Star.points are used
    #     :param faces: ndarray - if `None` Star.faces are used
    #     :param temperatures: ndarray - if `None` Star.temperatures
    #     :return: ndarray
    #     """
    #
    #     def alp(x, *args):
    #         """
    #         Returns negative value from imaginary part of associated Legendre polynomial (ALP),
    #         used in minimizer to find global maximum of real part of spherical harmonics.
    #         :param x: float - argument of function
    #         :param args:
    #
    #         ::
    #
    #             l - angular degree of ALP
    #             m - degree of ALP
    #
    #         :return: float; negative of absolute value of ALP
    #         """
    #         l, m = args
    #         return -abs(up.lpmv(m, l, x))
    #         # return -abs(np.real(up.sph_harm(m, l, x[0], x[1])))
    #
    #     def spherical_harmonics_renormalization_constant(l: int, m: int):
    #         old_settings = np.seterr(divide='ignore', invalid='ignore', over='ignore')
    #         ns = int(up.power(5, up.ceil((l-m)/23))*((l-m)+1))
    #         output = brute(alp, ranges=((0.0, 1.0),), args=(l, m), Ns=ns, finish=fmin, full_output=True)
    #         np.seterr(**old_settings)
    #
    #         x = output[2][np.argmin(output[3])] if not 0 <= output[0] <= 1 else output[0]
    #         result = abs(np.real(up.sph_harm(m, l, 0, up.arccos(x))))
    #         return 1.0 / result
    #
    #     if not is_empty(points):
    #         if is_empty(faces) or is_empty(temperatures):
    #             raise ValueError('A `points` argument is not None but `faces` or `temperature` is.\n'
    #                              'Please supply the missing keyword arguments')
    #     else:
    #         points = copy(self.points)
    #         faces = copy(self.faces)
    #         temperatures = copy(self.temperatures)
    #
    #     surface_centers = self.calculate_surface_centres(points, faces)
    #     centres = utils.cartesian_to_spherical(surface_centers)
    #
    #     for pulsation_index, pulsation in self.pulsations.items():
    #         # generating spherical coordinate system in case
    #         # of mode axis not identical with axis of rotation, new axis
    #         # is created by rotation of polar coordinates around z in positive direction by `mode_axis_phi' and than
    #         # rotating this coordinate system around y axis to tilt z axis by amount of `mode_axis_theta`
    #         if pulsation.mode_axis_phi == 0 and pulsation.mode_axis_theta == 0:
    #             phi, theta = centres[:, 1], centres[:, 2]
    #         else:
    #             phi_rot = (centres[:, 1] - pulsation.mode_axis_phi) % c.FULL_ARC  # rotation around Z
    #             # axis
    #             cos_phi = up.cos(phi_rot)
    #             sin_theta = up.sin(centres[:, 2])
    #             sin_axis_theta = up.sin(pulsation.mode_axis_theta)
    #             cos_theta = up.cos(centres[:, 2])
    #             # rotation around Y axis by `mode_axis_theta` angle
    #             cos_axis_theta = up.cos(pulsation.mode_axis_theta)
    #             theta = up.arccos(cos_phi * sin_theta * sin_axis_theta + cos_theta * cos_axis_theta)
    #             phi = up.arctan2(up.sin(phi_rot) * sin_theta, cos_phi * sin_theta * cos_axis_theta -
    #                              cos_theta * sin_axis_theta)
    #
    #         # generating of renormalised spherical harmonics (maximum value on sphere equuals to 1)
    #         constant = spherical_harmonics_renormalization_constant(pulsation.l, pulsation.m)
    #         spherical_harmonics = constant * np.real(up.sph_harm(pulsation.m, pulsation.l, phi, theta))
    #
    #         temperatures += pulsation.amplitude * spherical_harmonics
    #
    #     return temperatures<|MERGE_RESOLUTION|>--- conflicted
+++ resolved
@@ -61,9 +61,6 @@
 
         self.init_parameters(**kwargs)
 
-<<<<<<< HEAD
-        self.symmetry_test = not self.has_spots() and not self.has_pulsations()
-=======
     def transform_input(self, **kwargs):
         """
         Transform and validate input kwargs.
@@ -72,7 +69,6 @@
         :return: Dict;
         """
         return StarProperties.transform_input(**kwargs)
->>>>>>> 37ed0d40
 
     def init_parameters(self, **kwargs):
         """
