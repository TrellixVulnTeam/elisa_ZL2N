--- conflicted
+++ resolved
@@ -234,30 +234,22 @@
             base_phases:  ndarray of unique phases between (0, 1)
             reverse_indices: ndarray mask applicable to `base_phases` which will reconstruct original `phases`
         """
-<<<<<<< HEAD
-        # function shouldn't search for base phases if system has pulsations or is assynchronous with spots
-        has_pulsation_test = self._system.primary.has_pulsations() or self._system.primary.has_pulsations()
-
-        test1 = self._system.primary.synchronicity != 1.0 and self._system.primary.has_spots()
-        test2 = self._system.secondary.synchronicity != 1.0 and self._system.secondary.has_spots()
-        assynchronous_spotty_test = test1 or test2
-
-        if has_pulsation_test or assynchronous_spotty_test:
-            return phases, np.arange(phases.shape[0])
-        else:
-            base_interval = np.round(phases % 1, 9)
-            return np.unique(base_interval, return_inverse=True)
-=======
         if self._system_cls == BinarySystem:
-            if not self._system.primary.has_pulsations() and not self._system.secondary.has_pulsations():
+            # function shouldn't search for base phases if system has pulsations or is assynchronous with spots
+            has_pulsation_test = self._system.primary.has_pulsations() or self._system.primary.has_pulsations()
+
+            test1 = self._system.primary.synchronicity != 1.0 and self._system.primary.has_spots()
+            test2 = self._system.secondary.synchronicity != 1.0 and self._system.secondary.has_spots()
+            assynchronous_spotty_test = test1 or test2
+
+            if has_pulsation_test or assynchronous_spotty_test:
+                return phases, np.arange(phases.shape[0])
+            else:
                 base_interval = np.round(phases % 1, 9)
                 return np.unique(base_interval, return_inverse=True)
-            else:
-                return phases, np.arange(phases.shape[0])
         else:
             # implement for single system
             pass
->>>>>>> 4869fcc5
 
 
 if __name__ == "__main__":
