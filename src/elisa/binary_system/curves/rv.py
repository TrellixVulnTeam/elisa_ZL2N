--- conflicted
+++ resolved
@@ -110,11 +110,8 @@
         * ** left_bandwidth ** - float
         * ** right_bandwidth ** - float
         * ** atlas ** - str
-<<<<<<< HEAD
+        * ** phases ** * - numpy.array
 
-=======
-        * ** phases ** * - numpy.array
->>>>>>> 9f64d402
     :return: Dict; rv for each component
     """
     initial_system = c_router.prep_initial_system(binary, **dict(build_pulsations=False))
