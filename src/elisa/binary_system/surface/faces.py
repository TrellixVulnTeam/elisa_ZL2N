--- conflicted
+++ resolved
@@ -182,20 +182,11 @@
             triangulate = star_container.points[:star_container.base_symmetry_points_number, :]
             triangles = detached_system_surface(system_container, components_distance, triangulate, component)
         else:
-<<<<<<< HEAD
             points = star_container.points
             neck = np.max(points[:, 0]) if component == 'primary' else np.min(points[:, 0])
             triangulate = \
                 np.append(points[:star_container.base_symmetry_points_number, :], np.array([[neck, 0, 0]]), axis=0)
             triangles = over_contact_system_surface(system_container, triangulate, component)
-=======
-            neck = np.max(star_container.points[:, 0]) \
-                if component == 'primary' else np.min(star_container.points[:, 0])
-            points_to_triangulate = \
-                np.append(star_container.points[:star_container.base_symmetry_points_number, :],
-                          np.array([[neck, 0, 0]]), axis=0)
-            triangles = over_contact_system_surface(system_container, points_to_triangulate, component)
->>>>>>> 25527182
             # filtering out triangles containing last point in `points_to_triangulate`
             triangles = triangles[np.array(triangles < star_container.base_symmetry_points_number).all(1)]
 
