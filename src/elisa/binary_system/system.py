import numpy as np

from typing import Union
from copy import deepcopy
from scipy import optimize

from . import graphic
from . orbit import orbit
from . curves import lc, rv
from . surface import mesh
from . transform import BinarySystemProperties
from . curves import c_router
from . import (
    utils as bsutils,
    radius as bsradius,
    model
)

from .. base.error import MorphologyError
from .. base.container import SystemPropertiesContainer
from .. base.system import System
from .. base.star import Star
from .. base.curves import rv as rv_base

from .. import settings
from .. logger import getLogger
from .. import (
    umpy as up,
    units as u,
    utils,
    const
)
from .. opt.fsolver import fsolve

logger = getLogger('binary_system.system')


class BinarySystem(System):
    """
    Compute and initialise minimal necessary attributes to be used in light curves computation.
    Child class of elisa.base.system.System representing BinarySystem.
    Class intherit parameters from elisa.base.system.System and add following

    Input parameters:

    :param primary: elisa.base.star.Star; instance of primary component
    :param secondary: elisa.base.star.Star; instance of secondary component
    :param eccentricity: Union[(numpy.)int, (numpy.)float];
    :param argument_of_periastron: Union[(numpy.)float, (numpy.)int, astropy.units.quantity.Quantity];
    :param period: Union[(numpy.)float, (numpy.)int, astropy.units.quantity.Quantity]; Orbital period of binary
                   star system. If unit is not specified, default period unit is assumed (days).
    :param phase_shift: float; Phase shift of the primary eclipse minimum with respect to ephemeris
                               true_phase is used during calculations, where: true_phase = phase + phase_shift.;
    :param primary_minimum_time: Union[(numpy.)float, (numpy.)int, astropy.units.quantity.Quantity];

    Output parameters (computed on init):

    :mass_ratio: float; secondary mass / primary mass
    :orbit: elisa.orbit.orbit.Orbit; instance of orbit
    :plot: elisa.binary_system.graphic.plot.Plot;
    :animation: elisa.binary_system.graphic.animation.Animation;
    :semi_major_axis: float; semi major axis of system in physical units
    :morphology: str; morphology of current system
    """

    MANDATORY_KWARGS = ['inclination', 'period', 'eccentricity', 'argument_of_periastron']
    OPTIONAL_KWARGS = ['gamma', 'phase_shift', 'additional_light', 'primary_minimum_time']
    ALL_KWARGS = MANDATORY_KWARGS + OPTIONAL_KWARGS

    COMPONENT_MANDATORY_KWARGS = ['mass', 't_eff', 'gravity_darkening', 'surface_potential', 'synchronicity',
                                  'albedo', 'metallicity']
    COMPONENT_OPTIONAL_KWARGS = []
    COMPONENT_ALL_KWARGS = COMPONENT_MANDATORY_KWARGS + COMPONENT_OPTIONAL_KWARGS

    def __init__(self, primary, secondary, name=None, **kwargs):
        # initial validity checks
        utils.invalid_kwarg_checker(kwargs, BinarySystem.ALL_KWARGS, self.__class__)
        utils.check_missing_kwargs(BinarySystem.MANDATORY_KWARGS, kwargs, instance_of=BinarySystem)
        self.object_params_validity_check(dict(primary=primary, secondary=secondary), self.COMPONENT_MANDATORY_KWARGS)
        kwargs = self.transform_input(**kwargs)

        super(BinarySystem, self).__init__(name, **kwargs)

        logger.info(f"initialising object {self.__class__.__name__}")
        logger.debug(f"setting properties of components of class instance {self.__class__.__name__}")

        self.plot = graphic.plot.Plot(self)
        self.animation = graphic.animation.Animation(self)

        self.primary = primary
        self.secondary = secondary
        self.mass_ratio = self.secondary.mass / self.primary.mass
        self._components = dict(primary=self.primary, secondary=self.secondary)

        # default values of properties
        self.orbit: Union[None, orbit.Orbit] = None
        self.period = np.nan
        self.eccentricity = np.nan
        self.argument_of_periastron = np.nan
        self.primary_minimum_time = 0.0
        self.phase_shift = 0.0
        self.gamma = 0.0

        # set attributes and test whether all parameters were initialized
        # we already ensured that all kwargs are valid and all mandatory kwargs are present so lets set class attributes
        self.init_properties(**kwargs)

        # calculation of dependent parameters
        logger.debug("computing semi-major axis")
        self.semi_major_axis = self.calculate_semi_major_axis()

        # orbit initialisation (initialise class Orbit from given BinarySystem parameters)
        self.init_orbit()

        # setup critical surface potentials in periastron
        logger.debug("setting up critical surface potentials of components in periastron")
        self.setup_periastron_critical_potential()

        logger.debug("setting up morphological classification of binary system")
        self.morphology = self.compute_morphology()

        self.setup_components_radii(components_distance=self.orbit.periastron_distance)
        self.assign_pulsations_amplitudes(normalisation_constant=self.semi_major_axis)

        # adjust and setup discretization factor if necessary
        self.setup_discretisation_factor()

    @classmethod
    def from_json(cls, data, _verify=True, _kind_of=None):
        """
        Create instance of BinarySystem from JSON in form like::

            {
              "system": {
                "inclination": 90.0,
                "period": 10.1,
                "argument_of_periastron": 90.0,
                "gamma": 0.0,
                "eccentricity": 0.3,
                "primary_minimum_time": 0.0,
                "phase_shift": 0.0
              },
              "primary": {
                "mass": 2.0,
                "surface_potential": 7.1,
                "synchronicity": 1.0,
                "t_eff": 6500.0,
                "gravity_darkening": 1.0,
                "discretization_factor": 5,
                "albedo": 1.0,
                "metallicity": 0.0
              },
              "secondary": {
                "mass": 2.0,
                "surface_potential": 7.1,
                "synchronicity": 1.0,
                "t_eff": 6500.0,
                "gravity_darkening": 1.0,
                "discretization_factor": 5,
                "albedo": 1.0,
                "metallicity": 0.0
              }
            }

            or

            {
              "system": {
                "inclination": 90.0,
                "period": 10.1,
                "argument_of_periastron": 90.0,
                "gamma": 0.0,
                "eccentricity": 0.3,
                "primary_minimum_time": 0.0,
                "phase_shift": 0.0,
                "semi_major_axis": 10.5,
                "mass_ratio": 0.5
              },
              "primary": {
                "surface_potential": 7.1,
                "synchronicity": 1.0,
                "t_eff": 6500.0,
                "gravity_darkening": 1.0,
                "discretization_factor": 5,
                "albedo": 1.0,
                "metallicity": 0.0
              },
              "secondary": {
                "surface_potential": 7.1,
                "synchronicity": 1.0,
                "t_eff": 6500.0,
                "gravity_darkening": 1.0,
                "discretization_factor": 5,
                "albedo": 1.0,
                "metallicity": 0.0
              }
            }
            
        Currently, this approach require values in default units used in app.

        Default units::

             {
                "inclination": [degrees],
                "period": [days],
                "argument_of_periastron": [degrees],
                "gamma": [m/s],
                "eccentricity": [dimensionless],
                "primary_minimum_time": ,
                "phase_shift": [dimensionless],
                "mass": [solMass],
                "surface_potential": [dimensionless],
                "synchronicity": [dimensionless],
                "t_eff": [K],
                "gravity_darkening": [dimensionless],
                "discretization_factor": [degrees],
                "albedo": [dimensionless],
                "metallicity": [dimensionless],

                "semi_major_axis": [solRad],
                "mass_ratio": [dimensionless]
            }

        :return: elisa.binary_system.system.BinarySystem
        """
        data_cp = deepcopy(data)
        if _verify:
            bsutils.validate_binary_json(data_cp)

        kind_of = _kind_of or bsutils.resolve_json_kind(data_cp)
        if kind_of in ["community"]:
            data_cp = bsutils.transform_json_community_to_std(data_cp)

        primary, secondary = Star(**data_cp["primary"]), Star(**data_cp["secondary"])
        return cls(primary=primary, secondary=secondary, **data_cp["system"])

    @classmethod
    def from_fit_results(cls, results):
        """
        Building binary system from standard fit results format.

        :param results: Dict; {'component': {'param_name': {'value': value, fixed: ...}}}
        :return: BinarySystem;
        """
        data = {}
        for key, component in results.items():
            data[key] = {}
            for param, content in component.items():
                data[key][param] = content['value']

        return BinarySystem.from_json(data=data)

    def to_json(self):
        """
        Serialize BinarySystem instance to json.

        :return: Dict; json like
        """

        return {
            "system": {
                "inclination":  (self.inclination * u.rad).to(u.deg).value,
                "period": self.period,
                "argument_of_periastron": (self.argument_of_periastron * u.rad).to(u.deg).value,
                "gamma": self.gamma,
                "eccentricity": self.eccentricity,
                "primary_minimum_time": self.primary_minimum_time,
                "phase_shift": self.phase_shift
            },
            "primary": {
                "mass": (self.primary.mass * u.kg).to(u.solMass).value,
                "surface_potential": self.primary.surface_potential,
                "synchronicity": self.primary.synchronicity,
                "t_eff": self.primary.t_eff,
                "gravity_darkening": self.primary.gravity_darkening,
                "discretization_factor": (self.primary.discretization_factor * u.rad).to(u.deg).value,
                "albedo": self.primary.albedo,
                "metallicity": self.primary.metallicity
            },
            "secondary": {
                "mass": (self.secondary.mass * u.kg).to(u.solMass).value,
                "surface_potential": self.secondary.surface_potential,
                "synchronicity": self.secondary.synchronicity,
                "t_eff": self.secondary.t_eff,
                "gravity_darkening": self.primary.gravity_darkening,
                "discretization_factor": (self.secondary.discretization_factor * u.rad).to(u.deg).value,
                "albedo": self.secondary.albedo,
                "metallicity": self.secondary.metallicity
            },
        }

    def init(self):
        """
        Function to reinitialize BinarySystem class instance after changing parameter(s) of binary system.
        """
        # reinitialize components (in case when value in component instance was changed)
        for component in settings.BINARY_COUNTERPARTS:
            getattr(self, component).init()

        self.__init__(primary=self.primary, secondary=self.secondary, **self.kwargs_serializer())

    @property
    def components(self):
        """
        Return components object in Dict.

        :return: Dict[str, elisa.base.Star];
        """
        return self._components

    def kwargs_serializer(self):
        """
        Creating dictionary of keyword arguments of BinarySystem class in order to be able to reinitialize the class
        instance in init().

        :return: Dict;
        """
        serialized_kwargs = dict()
        for kwarg in self.ALL_KWARGS:
            if kwarg in ['argument_of_periastron', 'inclination']:
                value = getattr(self, kwarg)
                if not isinstance(value, u.Quantity):
                    value = value * u.ARC_UNIT
                serialized_kwargs[kwarg] = value
            else:
                serialized_kwargs[kwarg] = getattr(self, kwarg)
        return serialized_kwargs

    def properties_serializer(self):
        props = BinarySystemProperties.transform_input(**self.kwargs_serializer())
        props.update({
            "semi_major_axis": self.semi_major_axis,
            "morphology": self.morphology,
            "mass_ratio": self.mass_ratio
        })
        return props

    def to_properties_container(self):
        return SystemPropertiesContainer(**self.properties_serializer())

    def evaluate_stype(self):
        pass

    def init_orbit(self):
        """
        Orbit class in binary system.
        """
        logger.debug(f"re/initializing orbit in class instance {self.__class__.__name__} / {self.name}")
        orbit_kwargs = {key: getattr(self, key) for key in orbit.Orbit.ALL_KWARGS}
        self.orbit = orbit.Orbit(**orbit_kwargs)

    def is_eccentric(self):
        """
        Resolve whether system is eccentric.

        :return: bool;
        """
        return self.eccentricity > 0

    def is_synchronous(self):
        """
        Resolve whether system is synchronous (consider synchronous system
        if sychnronicity of both components is equal to 1).

        :return: bool;
        """
        return (self.primary.synchronicity == 1) & (self.secondary.synchronicity == 1)

    def calculate_semi_major_axis(self):
        """
        Calculates length semi major axis using 3rd kepler default_law.

        :return: float;
        """
        period = np.float64((self.period * u.PERIOD_UNIT).to(u.s))
        return (const.G * (self.primary.mass + self.secondary.mass) * period ** 2 / (4 * const.PI ** 2)) ** (1.0 / 3)

    def compute_morphology(self):
        """
        Setup binary star class property `morphology`.
        It find out morphology based on current system parameters
        and setup `morphology` parameter of `self` system instance.

        :return: str;
        """
        __PRECISSION__ = 1e-8
        __MORPHOLOGY__ = None
        if (self.primary.synchronicity == 1 and self.secondary.synchronicity == 1) and self.eccentricity == 0.0:
            lp = self.libration_potentials()

            self.primary.filling_factor = self.compute_filling_factor(self.primary.surface_potential, lp)
            self.secondary.filling_factor = self.compute_filling_factor(self.secondary.surface_potential, lp)

            if ((1 > self.secondary.filling_factor > 0) or (1 > self.primary.filling_factor > 0)) and \
                    (abs(self.primary.filling_factor - self.secondary.filling_factor) > __PRECISSION__):
                msg = "Detected over-contact binary system, but potentials of components are not the same."
                raise MorphologyError(msg)
            if self.primary.filling_factor > 1 or self.secondary.filling_factor > 1:
                raise MorphologyError("Non-Physical system: primary_filling_factor or "
                                      "secondary_filling_factor is greater then 1. "
                                      "Filling factor is obtained as following:"
                                      "(Omega_{inner} - Omega) / (Omega_{inner} - Omega_{outter})")

            if (abs(self.primary.filling_factor) < __PRECISSION__ and self.secondary.filling_factor < 0) or \
                    (self.primary.filling_factor < 0 and abs(self.secondary.filling_factor) < __PRECISSION__) or \
                    (abs(self.primary.filling_factor) < __PRECISSION__ and abs(self.secondary.filling_factor)
                     < __PRECISSION__):
                __MORPHOLOGY__ = "semi-detached"
            elif self.primary.filling_factor < 0 and self.secondary.filling_factor < 0:
                __MORPHOLOGY__ = "detached"
            elif 1 >= self.primary.filling_factor > 0:
                __MORPHOLOGY__ = "over-contact"
            elif self.primary.filling_factor > 1 or self.secondary.filling_factor > 1:
                raise MorphologyError("Non-Physical system: potential of components is to low.")

        else:
            self.primary.filling_factor, self.secondary.filling_factor = None, None
            if (abs(self.primary.surface_potential - self.primary.critical_surface_potential) < __PRECISSION__) and \
                    (abs(
                        self.secondary.surface_potential - self.secondary.critical_surface_potential) < __PRECISSION__):
                __MORPHOLOGY__ = "double-contact"

            elif (not (not (abs(
                    self.primary.surface_potential - self.primary.critical_surface_potential) < __PRECISSION__) or not (
                    self.secondary.surface_potential > self.secondary.critical_surface_potential))) or \
                    ((abs(
                        self.secondary.surface_potential - self.secondary.critical_surface_potential) < __PRECISSION__)
                     and (self.primary.surface_potential > self.primary.critical_surface_potential)):
                __MORPHOLOGY__ = "semi-detached"

            elif (self.primary.surface_potential > self.primary.critical_surface_potential) and (
                    self.secondary.surface_potential > self.secondary.critical_surface_potential):
                __MORPHOLOGY__ = "detached"

            else:
                raise MorphologyError("Non-Physical system. Change stellar parameters.")
        return __MORPHOLOGY__

    def setup_discretisation_factor(self):
        """
        If secondary discretization factor was not set, it will be now with respect to primary component.
        """
<<<<<<< HEAD

        if self.secondary.kwargs.get('discretization_factor', None) is None:
            self.secondary.discretization_factor = (self.primary.discretization_factor * self.primary.polar_radius
                                                    / self.secondary.polar_radius * u.rad).value
=======
        if not self.secondary.kwargs.get('discretization_factor'):
            self.secondary.discretization_factor = (self.primary.discretization_factor * self.primary.equivalent_radius
                                                    / self.secondary.equivalent_radius * u.rad).value
>>>>>>> b3f103f5

            if self.secondary.discretization_factor > np.radians(settings.MAX_DISCRETIZATION_FACTOR):
                self.secondary.discretization_factor = np.radians(settings.MAX_DISCRETIZATION_FACTOR)
            if self.secondary.discretization_factor < np.radians(settings.MIN_DISCRETIZATION_FACTOR):
                self.secondary.discretization_factor = np.radians(settings.MIN_DISCRETIZATION_FACTOR)

            logger.info(f"setting discretization factor of secondary component to "
                        f"{up.degrees(self.secondary.discretization_factor):.2f} "
                        f"according to discretization factor of the primary component.")

        for component in settings.BINARY_COUNTERPARTS.keys():
            instance = getattr(self, component)
            if instance.has_spots():
                for spot in instance.spots.values():
                    if not spot.kwargs.get('discretization_factor'):
                        spot.discretization_factor = instance.discretization_factor

    def transform_input(self, **kwargs):
        """
        Transform and validate input kwargs.

        :param kwargs: Dict;
        :return: Dict;
        """
        return BinarySystemProperties.transform_input(**kwargs)

    def setup_periastron_critical_potential(self):
        """
        Compute and set critical surface potential for both components.
        Critical surface potential is for component defined as potential when component fill its Roche lobe.
        """
        for component in settings.BINARY_COUNTERPARTS:
            setattr(
                getattr(self, component), "critical_surface_potential",
                self.critical_potential(component=component, components_distance=1.0 - self.eccentricity)
            )

    def critical_potential(self, component, components_distance):
        """
        Return a critical potential for target component.

        :param component: str; define target component to compute critical potential; `primary` or `secondary`
        :param components_distance: numpy.float;
        :return: numpy.float;
        """
        synchronicity = self.primary.synchronicity if component == 'primary' else self.secondary.synchronicity
        return self.critical_potential_static(component, components_distance, self.mass_ratio, synchronicity)

    @staticmethod
    def critical_potential_static(component, components_distance, mass_ratio, synchronicity):
        """
        Static method for calculation of critical potential for EB system component.

        :param component: str; define target component to compute critical potential; `primary` or `secondary`
        :param components_distance: components_distance: numpy.float;
        :param mass_ratio: float;
        :param synchronicity: float;
        :return: numpy.float;
        """
        args1 = synchronicity, mass_ratio, components_distance
        args2 = args1 + (0.0, const.HALF_PI)
        solver_err = ValueError("Iteration process to solve critical potential seems "
                                "to lead nowhere (critical potential solver has failed).")

        if component == 'primary':
            solution = optimize.newton(model.primary_potential_derivative_x, 0.000001, args=args1, tol=1e-12)
            if not up.isnan(solution):
                precalc_args = model.pre_calculate_for_potential_value_primary(*args2)
                args = (mass_ratio,) + precalc_args
                return abs(model.potential_value_primary(solution, *args))
            else:
                raise solver_err

        elif component == 'secondary':
            solution = optimize.newton(model.secondary_potential_derivative_x, 0.000001, args=args1, tol=1e-12)
            if not up.isnan(solution):
                precalc_args = model.pre_calculate_for_potential_value_secondary(*args2)
                args = (mass_ratio,) + precalc_args
                return abs(model.potential_value_secondary(components_distance - solution, *args))
            else:
                raise solver_err

        else:
            raise ValueError("Parameter `component` has incorrect value. Use `primary` or `secondary`.")

    def libration_potentials(self):
        """
        Return potentials in L3, L1, L2 respectively.

        :return: List; [Omega(L3), Omega(L1), Omega(L2)];
        """
        return self.libration_potentials_static(self.orbit.periastron_distance, self.mass_ratio)

    @staticmethod
    def libration_potentials_static(periastron_distance, mass_ratio):
        """
        Static version of `libration_potentials` where potentials in L3, L1, L2 are calculated.

        :param periastron_distance: float;
        :param mass_ratio: float;
        :return: list
        """
        def potential(radius):
            theta, d = const.HALF_PI, periastron_distance
            if isinstance(radius, (float, int, np.float, np.int)):
                radius = [radius]
            elif not isinstance(radius, tuple([list, np.array])):
                raise ValueError("Incorrect value of variable `radius`")

            p_values = []
            for r in radius:
                phi, r = (0.0, r) if r >= 0 else (const.PI, abs(r))

                block_a = 1.0 / r
                block_b = mass_ratio / (up.sqrt(up.power(d, 2) + up.power(r, 2) - (
                        2.0 * r * up.cos(phi) * up.sin(theta) * d)))
                block_c = (mass_ratio * r * up.cos(phi) * up.sin(theta)) / (up.power(d, 2))
                block_d = 0.5 * (1 + mass_ratio) * up.power(r, 2) * (
                        1 - up.power(up.cos(theta), 2))

                p_values.append(block_a + block_b - block_c + block_d)
            return p_values

        lagrangian_points = BinarySystem.lagrangian_points_static(periastron_distance, mass_ratio)
        return potential(lagrangian_points)

    def lagrangian_points(self):
        """
        Compute Lagrangian points for current system parameters.

        :return: List; x-valeus of libration points [L3, L1, L2] respectively
        """
        return self.lagrangian_points_static(self.orbit.periastron_distance, self.mass_ratio)

    @staticmethod
    def lagrangian_points_static(periastron_distance, mass_ratio):
        """
        Static version of `lagrangian_points` that returns Lagrangian points for current system parameters.

        :param periastron_distance: float;
        :param mass_ratio: float;
        :return: List; x-valeus of libration points [L3, L1, L2] respectively
        """

        def potential_dx(x, *args):
            """
            General potential derivatives in x when::

                primary.synchornicity = secondary.synchronicity = 1.0
                eccentricity = 0.0
            :param x: (numpy.)float
            :param args: Tuple; periastron distance of components
            :return: (numpy.)float
            """
            d, = args
            r_sqr, rw_sqr = x ** 2, (d - x) ** 2
            return - (x / r_sqr ** (3.0 / 2.0)) + ((mass_ratio * (d - x)) / rw_sqr ** (
                    3.0 / 2.0)) + (mass_ratio + 1) * x - mass_ratio / d ** 2

        xs = np.linspace(- periastron_distance * 3.0, periastron_distance * 3.0, 100)

        args_val = periastron_distance,
        round_to = 10
        points, lagrange = [], []

        for x_val in xs:
            try:
                # if there is no valid value (in case close to x=0.0, potential_dx diverge)
                old_settings = np.seterr(divide='raise', invalid='raise')
                potential_dx(round(x_val, round_to), *args_val)
                np.seterr(**old_settings)
            except Exception as e:
                logger.debug(f"invalid value passed to potential, exception: {str(e)}")
                continue

            try:
                solution, _, ier, _ = fsolve(potential_dx, x_val, full_output=True, args=args_val, xtol=1e-12)
                if ier == 1:
                    if round(solution[0], 5) not in points:
                        try:
                            value_dx = abs(round(potential_dx(solution[0], *args_val), 4))
                            use = True if value_dx == 0 else False
                        except Exception as e:
                            logger.debug(f"skipping sollution for x: {x_val} due to exception: {str(e)}")
                            use = False

                        if use:
                            points.append(round(solution[0], 5))
                            lagrange.append(solution[0])
                            if len(lagrange) == 3:
                                break
            except Exception as e:
                logger.debug(f"solution for x: {x_val} lead to nowhere, exception: {str(e)}")
                continue

        return sorted(lagrange) if mass_ratio < 1.0 else sorted(lagrange, reverse=True)

    def compute_equipotential_boundary(self, components_distance, plane):
        """
        Compute a equipotential boundary of components (crossection of Hill plane).
        :param components_distance: (numpy.)float;
        :param plane: str; xy, yz, zx
        :return: Tuple; (numpy.array, numpy.array)
        """

        components = ['primary', 'secondary']
        points_primary, points_secondary = [], []
        fn_map = {'primary': (model.potential_primary_fn, model.pre_calculate_for_potential_value_primary),
                  'secondary': (model.potential_secondary_fn, model.pre_calculate_for_potential_value_secondary)}

        angles = np.linspace(-3 * const.HALF_PI, const.HALF_PI, 300, endpoint=True)
        for component in components:
            component_instance = getattr(self, component)
            synchronicity = component_instance.synchronicity

            for angle in angles:
                if utils.is_plane(plane, 'xy'):
                    args, use = (synchronicity, self.mass_ratio, components_distance, angle, const.HALF_PI), False
                elif utils.is_plane(plane, 'yz'):
                    args, use = (synchronicity, self.mass_ratio, components_distance, const.HALF_PI, angle), False
                elif utils.is_plane(plane, 'zx'):
                    args, use = (synchronicity, self.mass_ratio, components_distance, 0.0, angle), False
                else:
                    raise ValueError('Invalid choice of crossection plane, use only: `xy`, `yz`, `zx`.')

                scipy_solver_init_value = np.array([components_distance / 10000.0])
                aux_args = (self.mass_ratio,) + fn_map[component][1](*args)
                args = (aux_args, component_instance.surface_potential)
                solution, _, ier, _ = fsolve(fn_map[component][0], scipy_solver_init_value,
                                             full_output=True, args=args, xtol=1e-12)

                # check for regular solution
                if ier == 1 and not up.isnan(solution[0]):
                    solution = solution[0]
                    if 30 >= solution >= 0:
                        use = True
                else:
                    continue

                if use:
                    if utils.is_plane(plane, 'yz'):
                        if component == 'primary':
                            points_primary.append([solution * up.sin(angle), solution * up.cos(angle)])
                        elif component == 'secondary':
                            points_secondary.append([solution * up.sin(angle), solution * up.cos(angle)])
                    elif utils.is_plane(plane, 'xz'):
                        if component == 'primary':
                            points_primary.append([solution * up.sin(angle), solution * up.cos(angle)])
                        elif component == 'secondary':
                            points_secondary.append([- (solution * up.sin(angle) - components_distance),
                                                     solution * up.cos(angle)])
                    else:
                        if component == 'primary':
                            points_primary.append([solution * up.cos(angle), solution * up.sin(angle)])
                        elif component == 'secondary':
                            points_secondary.append([- (solution * up.cos(angle) - components_distance),
                                                     solution * up.sin(angle)])

        return np.array(points_primary), np.array(points_secondary)

    def get_positions_method(self):
        """
        Return method to use for orbital motion computation.

        :return: callable;
        """
        return self.calculate_orbital_motion

    def calculate_orbital_motion(self, input_argument=None, return_nparray=False, calculate_from='phase'):
        """
        Calculate orbital motion for current system parameters and supplied phases or azimuths.

        :param calculate_from: str; 'phase' or 'azimuths' parameter based on which orbital motion should be calculated
        :param return_nparray: bool; if True positions in form of numpy arrays will be also returned
        :param input_argument: numpy.array;
        :return: Tuple[List[NamedTuple: elisa.const.Position], List[Integer]] or
                 List[NamedTuple: elisa.const.Position]
        """
        input_argument = np.array([input_argument]) if np.isscalar(input_argument) else input_argument
        orbital_motion = self.orbit.orbital_motion(phase=input_argument) if calculate_from == 'phase' \
            else self.orbit.orbital_motion_from_azimuths(azimuth=input_argument)
        idx = up.arange(np.shape(input_argument)[0], dtype=np.int)
        positions = np.hstack((idx[:, np.newaxis], orbital_motion))
        # return retval, positions if return_nparray else retval
        if return_nparray:
            return positions
        else:
            return [const.Position(*p) for p in positions]

    def setup_components_radii(self, components_distance, calculate_equivalent_radius=True):
        """
        Setup component radii.
        Use methods to calculate polar, side, backward and if not W UMa also
        forward radius and assign to component instance.

        :param calculate_equivalent_radius: bool; some application do not require calculation of equivalent radius
        :param components_distance: float;
        """
        fns = [bsradius.calculate_polar_radius, bsradius.calculate_side_radius, bsradius.calculate_backward_radius]
        components = ['primary', 'secondary']

        if self.eccentricity == 0.0:
            corrected_potential = {component: getattr(self, component).surface_potential for component in components}
        else:
            corrected_potential = self.correct_potentials(distances=np.array([components_distance, ]))
            corrected_potential = {component: corrected_potential[component][0] for component in components}

        for component in components:
            component_instance = getattr(self, component)
            for fn in fns:
                logger.debug(f'initialising {" ".join(str(fn.__name__).split("_")[1:])} '
                             f'for {component} component')

                param = f'{"_".join(str(fn.__name__).split("_")[1:])}'
                kwargs = dict(synchronicity=component_instance.synchronicity,
                              mass_ratio=self.mass_ratio,
                              components_distance=components_distance,
                              surface_potential=corrected_potential[component],
                              component=component)
                r = fn(**kwargs)
                setattr(component_instance, param, r)
                if self.morphology != 'over-contact':
                    r = bsradius.calculate_forward_radius(**kwargs)
                    setattr(component_instance, 'forward_radius', r)

            # setting value of equivalent radius
            if calculate_equivalent_radius:
                e_rad = self.calculate_equivalent_radius(components=component)[component]
                setattr(component_instance, 'equivalent_radius', e_rad)

    @staticmethod
    def compute_filling_factor(surface_potential, lagrangian_points):
        """
        Compute filling factor of given BinaryStar system.
        Filling factor is computed as::

            (Omega_{inner} - Omega) / (Omega_{inner} - Omega_{outter}),

        where Omega_X denote potential value and `Omega` is potential of given Star.
        Inner and outter are critical inner and outter potentials for given binary star system.

        :param surface_potential: float;
        :param lagrangian_points: List; lagrangian points in `order` (in order to ensure that L2)
        :return: float;
        """
        return (lagrangian_points[1] - surface_potential) / (lagrangian_points[1] - lagrangian_points[2])

    def correct_potentials(self, phases=None, component="all", iterations=2, distances=None):
        """
        Function calculates potential for each phase in phases in such way that conserves
        volume of the component.

        :param phases: numpy.array; if `distances` is not `None`, phases will be not used
        :param component: str; `primary`, `secondary` or None (=both)
        :param iterations: int;
        :param distances: numpy.array; if not `None`, corrected potentials will be calculated
                                       for given component distances
        :return: numpy.array;
        """
        if distances is None:
            if phases is None:
                raise ValueError('Either `phases` or components `distances` have to be supplied.')

            data = self.orbit.orbital_motion(phases)
            distances = data[:, 0]
        else:
            distances = np.array(distances)

        retval = {}
        components = bsutils.component_to_list(component)
        for component in components:
            star = getattr(self, component)
            new_potentials = star.surface_potential * np.ones(distances.shape)

            points_equator, points_meridian = \
                self.generate_equator_and_meridian_points(
                    components_distance=1.0,
                    component=component,
                    surface_potential=star.surface_potential
                )
            volume = utils.calculate_volume_ellipse_approx(points_equator, points_meridian)
            equiv_r_mean = utils.calculate_equiv_radius(volume)

            side_radii = np.empty(distances.shape)
            volume = np.empty(distances.shape)
            for _ in range(iterations):
                for idx, pot in enumerate(new_potentials):
                    radii_args = (star.synchronicity, self.mass_ratio, distances[idx], new_potentials[idx], component)
                    side_radii[idx] = bsradius.calculate_side_radius(*radii_args)

                    points_equator, points_meridian = \
                        self.generate_equator_and_meridian_points(
                            components_distance=distances[idx],
                            component=component,
                            surface_potential=new_potentials[idx]
                        )
                    volume[idx] = utils.calculate_volume_ellipse_approx(points_equator, points_meridian)

                equiv_r = utils.calculate_equiv_radius(volume)
                coeff = equiv_r_mean / equiv_r
                corrected_side_radii = coeff * side_radii

                new_potentials = np.array(
                    [bsutils.potential_from_radius(component, corrected_side_radii[idx], const.HALF_PI,
                                                   const.HALF_PI, distance, self.mass_ratio,
                                                   star.synchronicity) for idx, distance in enumerate(distances)])

            retval[component] = new_potentials
        return retval

    def calculate_equivalent_radius(self, components):
        """
        Function returns equivalent radius of the given component, i.e. radius of the sphere with the same volume as
        given component.

        :param components: str; `primary`, `secondary` or None (=both)
        :return: dict; {'primary': r_equiv, ...}
        """
        components = bsutils.component_to_list(components)
        retval = dict()
        for component in components:
            star = getattr(self, component)
            points_equator, points_meridian = \
                self.generate_equator_and_meridian_points(
                    components_distance=1.0,
                    component=component,
                    surface_potential=star.surface_potential
                )

            volume = utils.calculate_volume_ellipse_approx(points_equator, points_meridian)
            retval[component] = utils.calculate_equiv_radius(volume)

        return retval

    def calculate_bolometric_luminosity(self, components):
        """
        Calculates bolometric luminosity of given component based on its effective temperature and equivalent radius
        using black body approximation.

        :param components: str; `primary`, `secondary` or None (=both)
        :return: dict; {'primary': L_bol, ...}
        """
        components = bsutils.component_to_list(components)
        r_equiv = {component: getattr(self, component).equivalent_radius for component in components}

        retval = dict()
        for component in components:
            star = getattr(self, component)
            retval[component] = 4 * const.PI * np.power(r_equiv[component] * self.semi_major_axis, 2) * \
                                const.S_BOLTZMAN * np.power(star.t_eff, 4)

        return retval

    def generate_equator_and_meridian_points(self, components_distance, component, surface_potential):
        """
        Function calculates a two arrays of points contouring equator and meridian calculating for the same x-values.

        :param surface_potential: float;
        :param component: string; `primary` or `secondary`
        :param components_distance: float;
        :return: Tuple; (points on equator, points on meridian)
        """

        forward_radius, x, a = None, None, None
        star = getattr(self, component)
        discretization_factor = star.discretization_factor

        rad_args = (star.synchronicity, self.mass_ratio, components_distance, surface_potential, component)
        backward_radius = bsradius.calculate_backward_radius(*rad_args)

        # generating equidistant angles
        if self.morphology == 'detached':
            num = int(const.PI // discretization_factor)
            theta = np.linspace(discretization_factor, const.PI - discretization_factor, num=num + 1,
                                endpoint=True)

            forward_radius = bsradius.calculate_forward_radius(*rad_args)

            # generating x coordinates for both meridian and equator
            a = 0.5 * (forward_radius + backward_radius)
            c = forward_radius - a
            x = a * up.cos(theta) + c

        elif self.morphology == 'over-contact':
            num = int(const.HALF_PI // discretization_factor)
            theta = np.linspace(const.HALF_PI + discretization_factor, const.PI - discretization_factor, num=num + 1,
                                endpoint=True)

            forward_radius = mesh.calculate_neck_position(self, return_polynomial=False) \
                if component == 'primary' else 1 - mesh.calculate_neck_position(self, return_polynomial=False)

            a = 0.5 * (forward_radius + backward_radius)
            c = forward_radius - a
            x_back = a * up.cos(theta) + c

            x_front = np.linspace(forward_radius, c, num=num + 1, endpoint=True)
            x = np.concatenate((x_front, x_back))

        elif self.morphology in ['semi-detached', 'double-contact']:
            num = int(const.HALF_PI // discretization_factor)
            theta = np.linspace(const.HALF_PI + discretization_factor, const.PI - discretization_factor, num=num,
                                endpoint=True)

            forward_radius = bsradius.calculate_forward_radius(*rad_args)

            a = 0.5 * (forward_radius + backward_radius)
            c = forward_radius - a

            x_front = np.linspace(forward_radius - 0.05 * a, c, num=num + 1, endpoint=True)
            x_back = a * up.cos(theta) + c

            x = np.concatenate((x_front, x_back))

        fn_cylindrical = getattr(model, f"potential_{component}_cylindrical_fn")
        precal_cylindrical = getattr(model, f"pre_calculate_for_potential_value_{component}_cylindrical")
        cylindrical_potential_derivative_fn = getattr(model, f"radial_{component}_potential_derivative_cylindrical")

        phi1 = const.HALF_PI * np.ones(x.shape)
        phi2 = up.zeros(x.shape)
        phi = up.concatenate((phi1, phi2))
        z = up.concatenate((x, x))

        args = (phi, z, components_distance, a / 2, precal_cylindrical, fn_cylindrical,
                cylindrical_potential_derivative_fn, surface_potential, self.mass_ratio, star.synchronicity)
        points = mesh.get_surface_points_cylindrical(*args)

        if self.morphology != 'over-contact':
            # add forward and backward points to meridians
            equator_points = np.vstack(([0, 0, forward_radius],
                                        points[:points.shape[0] // 2, :],
                                        [0, 0, -backward_radius]))
            meridian_points = np.vstack(([0, 0, forward_radius],
                                         points[points.shape[0] // 2:, :],
                                         [0, 0, -backward_radius]))

            return equator_points, meridian_points
        else:
            equator_points = np.vstack((points[:points.shape[0] // 2, :],
                                        [0, 0, -backward_radius]))
            meridian_points = np.vstack((points[points.shape[0] // 2:, :],
                                         [0, 0, -backward_radius]))

            return equator_points, meridian_points

    # light curves *****************************************************************************************************
    def compute_lightcurve(self, **kwargs):
        """
        This function decides which light curve generator function is used.
        Depending on the basic properties of the binary system.

        :param kwargs: Dict; arguments to be passed into light curve generator functions
        :**kwargs options**:
            * ** passband ** * - Dict[str, elisa.observer.PassbandContainer]
            * ** left_bandwidth ** * - float
            * ** right_bandwidth ** * - float
            * ** atlas ** * - str
            * ** phases ** * - numpy.array
            * ** position_method ** * - method
        :return: Dict
        """
        fn_arr = (self._compute_circular_synchronous_lightcurve,
                  self._compute_circular_spotty_asynchronous_lightcurve,
                  self._compute_eccentric_spotty_lightcurve,
                  self._compute_eccentric_lightcurve)
        curve_fn = c_router.resolve_curve_method(self, fn_arr)

        return curve_fn(**kwargs)

    def _compute_circular_synchronous_lightcurve(self, **kwargs):
        return lc.compute_circular_synchronous_lightcurve(self, **kwargs)

    def _compute_circular_spotty_asynchronous_lightcurve(self, **kwargs):
        return lc.compute_circular_spotty_asynchronous_lightcurve(self, **kwargs)

    def _compute_eccentric_spotty_lightcurve(self, **kwargs):
        return lc.compute_eccentric_spotty_lightcurve(self, **kwargs)

    def _compute_eccentric_lightcurve(self, **kwargs):
        return lc.compute_eccentric_lightcurve_no_spots(self, **kwargs)

    # radial velocity curves *******************************************************************************************
    def compute_rv(self, **kwargs):
        if kwargs['method'] == 'point_mass':
            return rv.com_radial_velocity(self, **kwargs)
        if kwargs['method'] == 'radiometric':
            fn_arr = (self._compute_circular_synchronous_rv_curve,
                      self._compute_circular_spotty_asynchronous_rv_curve,
                      self._compute_eccentric_spotty_rv_curve,
                      self._compute_eccentric_rv_curve_no_spots)
            curve_fn = c_router.resolve_curve_method(self, fn_arr)

            kwargs = rv_base.include_passband_data_to_kwargs(**kwargs)
            return curve_fn(**kwargs)

    def _compute_circular_synchronous_rv_curve(self, **kwargs):
        return rv.compute_circular_synchronous_rv_curve(self, **kwargs)

    def _compute_circular_spotty_asynchronous_rv_curve(self, **kwargs):
        return rv.compute_circular_spotty_asynchronous_rv_curve(self, **kwargs)

    def _compute_eccentric_spotty_rv_curve(self, **kwargs):
        return rv.compute_eccentric_spotty_rv_curve(self, **kwargs)

    def _compute_eccentric_rv_curve_no_spots(self, **kwargs):
        return rv.compute_eccentric_rv_curve_no_spots(self, **kwargs)<|MERGE_RESOLUTION|>--- conflicted
+++ resolved
@@ -440,16 +440,9 @@
         """
         If secondary discretization factor was not set, it will be now with respect to primary component.
         """
-<<<<<<< HEAD
-
-        if self.secondary.kwargs.get('discretization_factor', None) is None:
-            self.secondary.discretization_factor = (self.primary.discretization_factor * self.primary.polar_radius
-                                                    / self.secondary.polar_radius * u.rad).value
-=======
         if not self.secondary.kwargs.get('discretization_factor'):
             self.secondary.discretization_factor = (self.primary.discretization_factor * self.primary.equivalent_radius
                                                     / self.secondary.equivalent_radius * u.rad).value
->>>>>>> b3f103f5
 
             if self.secondary.discretization_factor > np.radians(settings.MAX_DISCRETIZATION_FACTOR):
                 self.secondary.discretization_factor = np.radians(settings.MAX_DISCRETIZATION_FACTOR)
