--- conflicted
+++ resolved
@@ -239,11 +239,8 @@
             "MAX_RELATIVE_D_IRRADIATION": cls.MAX_RELATIVE_D_IRRADIATION,
             "PULSATION_MODEL": cls.PULSATION_MODEL,
             "MCMC_SAVE_INTERVAL": cls.MCMC_SAVE_INTERVAL,
-<<<<<<< HEAD
             "CUDA": cls.CUDA
-=======
             "CONSTANT_LD_COEFFICIENTS": cls.CONSTANT_LD_COEFFICIENTS
->>>>>>> ad2e4a05
         }
 
     @staticmethod
@@ -373,7 +370,6 @@
                                                               fallback=cls.MAX_RELATIVE_D_IRRADIATION)
             cls.MCMC_SAVE_INTERVAL = c_parse.getfloat('computational', 'mcmc_save_interval',
                                                       fallback=cls.MCMC_SAVE_INTERVAL)
-<<<<<<< HEAD
 
             cls.CUDA = c_parse.getboolean('computational', 'cuda', fallback=cls.CUDA)
             if cls.CUDA:
@@ -389,10 +385,8 @@
                                   "able to use CUDA features. Fallback to CPU.", UserWarning)
                     cls.CUDA = False
 
-=======
             cls.CONSTANT_LD_COEFFICIENTS = c_parse.getfloat('computational', 'constant_ld_coefficients',
                                                             fallback=cls.CONSTANT_LD_COEFFICIENTS)
->>>>>>> ad2e4a05
         # **************************************************************************************************************
         if c_parse.has_section('support'):
             cls.LD_TABLES = c_parse.get('support', 'ld_tables', fallback=cls.LD_TABLES)
