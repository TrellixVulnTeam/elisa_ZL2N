import re
import numpy as np
import pandas as pd
import scipy as sp
import os.path as op

from typing import Sized
from queue import Empty
from numpy.linalg import norm
from scipy.spatial import distance_matrix as dstm
from matplotlib.cbook import flatten

from copy import (
    copy,
    deepcopy
)
from . import (
    const,
    umpy as up, settings
)

from elisa.numba_functions import operations


def polar_to_cartesian(radius, phi):
    """
    Transform polar coordinates to cartesian

    :param radius: (numpy.)float, (numpy.)int
    :param phi: (numpy.)float, (numpy.)int
    :return: Tuple ((numpy.)float, (numpy.)float)
    """
    x = radius * up.cos(phi)
    y = radius * up.sin(phi)
    return x, y


def invalid_kwarg_checker(kwargs, kwarglist, instance):
    """

    :param kwargs: Dict; kwargs to evaluate if are in kwarg list
    :param kwarglist: Dict;
    :param instance: Any class
    """
    invalid_kwargs = [kwarg for kwarg in kwargs if kwarg not in kwarglist]
    if len(invalid_kwargs) > 0:
        raise ValueError(f'Invalid keyword argument(s): {", ".join(invalid_kwargs)} '
                         f'in class instance {instance.__name__}.\n '
                         f'List of available parameters: {", ".join(kwarglist)}')


def invalid_param_checker(kwargs, kwarglist, message):
    """

    :param kwargs: Dict; kwargs to evaluate if are in kwarg list
    :param kwarglist: Dict;
    :param message: Any class
    """
    invalid_kwargs = [kwarg for kwarg in kwargs if kwarg not in kwarglist]
    if len(invalid_kwargs) > 0:
        raise ValueError(f'Invalid keyword argument(s): {", ".join(invalid_kwargs)} '
                         f'in {message}.\n '
                         f'List of available parameters: {", ".join(kwarglist)}')


def is_plane(given, expected):
    """
    Find out whether `given` plane definition of 2d plane is `expected` one. E.g. if `yx` is `yx` or `xy`

    :param given: str;
    :param expected: str;
    :return: bool;
    """
    pattern = r'^({0})|({1})$'.format(expected, expected[::-1])
    return re.search(pattern, given)


def find_nearest_dist_3d(data):
    """
    Function finds the smallest distance between given set of 3D points.

    :param data: Iterable;
    :return: float; minimal distance of points in dataset
    """
    if isinstance(data, np.ndarray):
        data = data.tolist()
    from scipy.spatial import KDTree
    points = copy(data)
    test_points, distances = copy(points), []

    for i in range(0, len(test_points) - 1):
        points.remove(test_points[i])
        tree = KDTree(points)
        distance, ndx = tree.query([test_points[i]], k=1)
        distances.append(distance[0])
    return min(distances)


def cartesian_to_spherical(points, degrees=False):
    """
    Convert cartesian to spherical coordinates.
    If only 1 point is given input an output is only 1D vector

    :param points:

        shape::

                    numpy.array([[x1, y1, z1],
                                [x2, y2, z2],
                                 ...
                                [xn, yn, zn]])

    :param degrees: bool; whether return spherical angular coordinates in degrees
    :return: numpy.array;

    shhape::

        ([[r1, phi1, theta1],
          [r2, phi2, theta2],
           ...
          [rn, phin, thetan]])
    """
    points = np.array(points)
    points = np.expand_dims(points, axis=0) if len(np.shape(points)) == 1 else points
    r = np.linalg.norm(points, axis=1)

    old_settings = np.seterr(divide='ignore', invalid='ignore')
    phi = up.arcsin(points[:, 1] / (np.linalg.norm(points[:, :2], axis=1)))  # vypocet azimutalneho (rovinneho) uhla
    phi[up.isnan(phi)] = 0

    theta = up.arccos(points[:, 2] / r)  # vypocet polarneho (elevacneho) uhla
    theta[up.isnan(theta)] = 0
    np.seterr(**old_settings)

    signtest = points[:, 0] < 0
    phi[signtest] = (const.PI - phi[signtest])

    return_val = np.column_stack((r, phi, theta)) if not degrees else np.column_stack((r, up.degrees(phi),
                                                                                       up.degrees(theta)))
    return np.squeeze(return_val, axis=0) if np.shape(return_val)[0] == 1 else return_val


def cartesian_to_polar(points, degrees=False):
    points = np.insert(points, 2, np.zeros(len(points)), axis=1)
    transform = cartesian_to_spherical(points, degrees=degrees)
    return transform.T[:2].T


def spherical_to_cartesian(spherical_points):
    """
    Converts spherical coordinates into cartesian.
    If input is one point, output is 1D vector.
    Function assumes that supplied spherical angular coordinates are in radians.

    :param spherical_points: numpy.array;

    shape::

        numpy.array([[r1, phi1, theta1],
                     [r2, phi2, theta2],
                      ...
                     [rn, phin, thetan]])

    :return: numpy.array;

    shape::

        ([[x1, y1, z1],
          [x2, y2, z2],
          ...
          [xn, yn, zn]])
    """
    spherical_points = np.array(spherical_points)
    spherical_points = np.expand_dims(spherical_points, axis=0) if len(np.shape(spherical_points)) == 1 \
        else spherical_points
    x = spherical_points[:, 0] * up.cos(spherical_points[:, 1]) * up.sin(spherical_points[:, 2])
    y = spherical_points[:, 0] * up.sin(spherical_points[:, 1]) * up.sin(spherical_points[:, 2])
    z = spherical_points[:, 0] * up.cos(spherical_points[:, 2])
    points = np.column_stack((x, y, z))
    return np.squeeze(points, axis=0) if np.shape(points)[0] == 1 else points


def cylindrical_to_cartesian(cylindrical_points):
    """
    Converts cylindrical coordinates into cartesian.
    If input is one point, output is 1D vector.
    Function assumes that supplied spherical angular coordinates are in radians.

    :param cylindrical_points: numpy.array;

    shape ::

        numpy.array([[r1, phi1, z1],
                     [r2, phi2, z2],
                      ...
                     [rn, phin, zn]])

    :return: numpy.array;

    shape::

        ([[x1, y1, z1],
          [x2, y2, z2],
          ...
          [xn, yn, zn]])
    """
    cylindrical_points = np.array(cylindrical_points)
    cylindrical_points = np.expand_dims(cylindrical_points, axis=0) if len(np.shape(cylindrical_points)) == 1 \
        else cylindrical_points
    x = cylindrical_points[:, 0] * up.cos(cylindrical_points[:, 1])
    y = cylindrical_points[:, 0] * up.sin(cylindrical_points[:, 1])
    points = np.column_stack((x, y, cylindrical_points[:, 2]))
    return np.squeeze(points, axis=0) if np.shape(points)[0] == 1 else points


def arbitrary_rotation(theta, omega, vector, degrees=False, omega_normalized=False):
    """
    Rodrigues's Rotation Formula.
    Function rotates `vector` around axis defined by `omega` vector by amount `theta`.

    :param theta: float; radial vector of point of interest to rotate
    :param omega: Union[List, numpy.array]; 3d list of floats; arbitrary vector to rotate around
    :param vector: Union[List, numpy.array]; 3d list of floats;
    :param degrees: bool; if True, theta supplied on intput is in degrees otherwise in radians
    :param omega_normalized: bool; if True, then in-function normalization of omega is not performed
    :return: numpy.array;
    """
    # this action normalizes the same vector over and over again during spot calculation, which is unnecessary
    if not omega_normalized:
        omega = np.array(omega) / np.linalg.norm(np.array(omega))

    theta = theta if not degrees else up.radians(theta)

    matrix = up.arange(9, dtype=np.float).reshape((3, 3))

    matrix[0, 0] = (up.cos(theta)) + (omega[0] ** 2 * (1. - up.cos(theta)))
    matrix[1, 0] = (omega[0] * omega[1] * (1. - up.cos(theta))) - (omega[2] * up.sin(theta))
    matrix[2, 0] = (omega[1] * up.sin(theta)) + (omega[0] * omega[2] * (1. - up.cos(theta)))

    matrix[0, 1] = (omega[2] * up.sin(theta)) + (omega[0] * omega[1] * (1. - up.cos(theta)))
    matrix[1, 1] = (up.cos(theta)) + (omega[1] ** 2 * (1. - up.cos(theta)))
    matrix[2, 1] = (- omega[0] * up.sin(theta)) + (omega[1] * omega[2] * (1. - up.cos(theta)))

    matrix[0, 2] = (- omega[1] * up.sin(theta)) + (omega[0] * omega[2] * (1. - up.cos(theta)))
    matrix[1, 2] = (omega[0] * up.sin(theta)) + (omega[1] * omega[2] * (1. - up.cos(theta)))
    matrix[2, 2] = (up.cos(theta)) + (omega[2] ** 2 * (1. - up.cos(theta)))

    return up.matmul(vector, matrix)


def around_axis_rotation(theta, vector, axis, inverse=False, degrees=False):
    """
    Rotation of `vector` around `axis` by an amount `theta`.

    :param theta: float; degree of rotation
    :param vector: numpy.array; vector to rotate around
    :param axis: str; axis of rotation `x`, `y`, or `z`
    :param inverse: bool; rotate to inverse direction than is math positive
    :param degrees: bool; if True value theta is assumed to be in degrees
    :return: numpy.array; rotated vector(s)
    """
    matrix = up.arange(9, dtype=np.float).reshape((3, 3))
    theta = theta if not degrees else up.radians(theta)
    vector = np.array(vector)

    if axis == "x":
        matrix[0][0], matrix[1][0], matrix[2][0] = 1, 0, 0
        matrix[0][1], matrix[1][1], matrix[2][1] = 0, up.cos(theta), - up.sin(theta)
        matrix[0][2], matrix[1][2], matrix[2][2] = 0, up.sin(theta), up.cos(theta)
        if inverse:
            matrix[2][1], matrix[1][2] = up.sin(theta), - up.sin(theta)
    if axis == "y":
        matrix[0][0], matrix[1][0], matrix[2][0] = up.cos(theta), 0, up.sin(theta)
        matrix[0][1], matrix[1][1], matrix[2][1] = 0, 1, 0
        matrix[0][2], matrix[1][2], matrix[2][2] = - up.sin(theta), 0, up.cos(theta)
        if inverse:
            matrix[0][2], matrix[2][0] = + up.sin(theta), - up.sin(theta)
    if axis == "z":
        matrix[0][0], matrix[1][0], matrix[2][0] = up.cos(theta), - up.sin(theta), 0
        matrix[0][1], matrix[1][1], matrix[2][1] = up.sin(theta), up.cos(theta), 0
        matrix[0][2], matrix[1][2], matrix[2][2] = 0, 0, 1
        if inverse:
            matrix[1][0], matrix[0][1] = + up.sin(theta), - up.sin(theta)
    return up.matmul(vector, matrix)


def rotate_item(vector, position, inclination):
    """
    Transfer vector(s) from corotating reference frame to observers frame.

    :param vector: numpy.array;
    :param position: elisa.const.Position;
    :param inclination: float;
    :return: numpy.array
    """
    correction = np.sign(const.LINE_OF_SIGHT[0]) * const.HALF_PI
    args = (position.azimuth - correction, vector, "z", False, False)
    vector = around_axis_rotation(*args)

    inverse = False if const.LINE_OF_SIGHT[0] == 1 else True
    args = (const.HALF_PI - inclination, vector, "y", inverse, False)
    return around_axis_rotation(*args)


def average_spacing_cgal(data, neighbours=6):
    """
    Average Spacing - calculates average distance between points using average distances to `neighbours` number of
    points.

    Match w/ CGAL average spacing function (https://www.cgal.org/).

    :param data: List; 3-dimensinal dataset
    :param neighbours: int; nearest neighbours to average
    :return: float;
    """
    if not isinstance(data, type(np.array)):
        data = np.array(data)

    dist = sp.spatial.distance.cdist(data, data, 'euclidean')
    total = 0
    for line in dist:
        total += np.sort(line)[1:1 + neighbours].sum() / (neighbours + 1)
    return total / dist.shape[0]


def average_spacing(data, mean_angular_distance):
    """
    Calculates mean distance between points using mean radius of data points and mean angular distance between them
    :param data: numpy.array;

        shape::

            ([[x1 y1 z1],
              [x2 y2 z2],
               ...
              [xN yN zN]])

    :param mean_angular_distance: (numpy.)float; in radians
    :return: float;
    """
    average_radius = np.mean(np.linalg.norm(data, axis=1)) if not np.isscalar(data) else data
    return average_radius * mean_angular_distance


def remap(x, mapper):
    """
    Function rearranges list of points indices according to indices in mapper.
    Maper contains on the nth place new address of the nth point.

    ::

        mapper = <class 'list'>: [7, 8, 9, 1, 2, 3, 4, 5, 6]
        x = <class 'list'>: [[3, 4, 5], [6, 7, 8], [0, 2, 1]]
        result = <class 'list'>: [[1, 2, 3], [4, 5, 6], [7, 9, 8]]

    Value 3 from `x` was replaced by 3rd (in index meaning) value from `mapper`,
    value 6 from `x` is replaced by 6th value from mapper, etc.

    :param x: numpy.array; faces-like matrix
    :param mapper: numpy.array; transformation map - numpy.array(): new_index_of_point = mapper[old_index_of_point]
    :return: List; faces-like matrix
    """
    return list(map(lambda val: [mapper[val[0]], mapper[val[1]], mapper[val[2]]], x))


def poly_areas(polygons):
    """
    Calculates surface areas of triangles, where `triangles` coordinates of points are in `polygons` variable.

    :param polygons: numpy.array; 3d points
    :return: numpy.array
    """
    polygons = np.array(polygons)
    return 0.5 * np.linalg.norm(np.cross(polygons[:, 1] - polygons[:, 0],
                                         polygons[:, 2] - polygons[:, 0]), axis=1)


def triangle_areas(triangles, points):
    """
    Calculates areas of triangles, where `triangles` indexes of vertices which coordinates are stored in `points`.

    :param triangles: numpy.array; indices of triangulation
    :param points: numpy.array; 3d points
    :return: numpy.array;
    """
    return 0.5 * np.linalg.norm(np.cross(points[triangles[:, 1]] - points[triangles[:, 0]],
                                         points[triangles[:, 2]] - points[triangles[:, 0]]), axis=1)


def calculate_distance_matrix(points1, points2, return_join_vector_matrix=False):
    """
    Function returns distance matrix between two sets of points.

    Return matrix consist of distances in order like foloowing::

        [[D(p1[0], p2[0]), D(p1[0], p2[1]), ..., D(p1[0], p2[n])],
         [D(p1[1], p2[0]), D(p1[1], p2[1]), ..., D(p1[1], p2[n])],
         ...
         [D(p1[m], p2[0]), D(p1[m], p2[1]), ..., D(p1[m], p2[n])]]

    If join vector set to True, normalized join vecetors are defined as vectors in between points
    and positions in matrix are related to their distance in matrix above.

    :param points1: numpy.array;
    :param points2: numpy.array;
    :param return_join_vector_matrix: bool; if True, function also returns normalized distance
                                            vectors useful for dot product during calculation of cos
    :return: Tuple[numpy.array, Union[numpy.array, None]]
    """
    # pairwise distance vector matrix
    distance_vector_matrix = operations.create_distance_vector_matrix(points1, points2)

    distance_matrix = operations.calculate_lengths_in_3d_array(distance_vector_matrix)

    if return_join_vector_matrix:
        normalized_distance_vectors = \
            operations.divide_points_in_array_by_constants(distance_vector_matrix, distance_matrix)
        return distance_matrix, normalized_distance_vectors
    else:
        return distance_matrix, None


def find_face_centres(faces):
    """
    Function calculates centres (center of mass) of each supplied face.

    i-th coordinate of center of mas for one given triangle is computed as::

        x_i = (X_j[0] + X_j[1] + X_j[2]) / 3; j, i = [0, 1, 2],

    where X_j is coordinate if j-th corner of face.

    :param faces: numpy.array;

    shape::

        numpy.array([[[x11,y11,z11],
                      [x11,y11,z11],
                      [x12,y12,z12]]
                     [[x21,y21,z21],
                      [x21,y21,z21],
                      [x22,y22,z22]]
                      ...
                      ])

    :return: numpy.array
    """
    return np.mean(faces, axis=1)


def check_missing_kwargs(mandatory_kwargs, supplied_kwargs, instance_of):
    """
    Checks if all `kwargs` are all in `instance kwargs`.
    If missing raise ValuerError with missing `kwargs`.

    :param mandatory_kwargs: List[str]
    :param supplied_kwargs: List[str]
    :param instance_of: class
    :return:
    """
    missing_kwargs = [f"`{kwarg}`" for kwarg in mandatory_kwargs if kwarg not in supplied_kwargs]
    if len(missing_kwargs) > 0:
        raise ValueError(f'Missing argument(s): {", ".join(missing_kwargs)} in class instance {instance_of.__name__}')


def check_missing_params(mandatory_kwargs, supplied_kwargs, instance):
    """
    Checks if all `kwargs` are all in parameter `obj` .
    If missing raise ValuerError with missing `kwargs`.

    :param mandatory_kwargs: List[str]
    :param supplied_kwargs: List[str]
    :param instance: class instance
    :return:
    """
    missing_kwargs = [f"`{kwarg}`" for kwarg in mandatory_kwargs if kwarg not in supplied_kwargs]
    if len(missing_kwargs) > 0:
        raise ValueError(f'Missing argument(s): {", ".join(missing_kwargs)} in object {instance}')


def numeric_logg_to_string(logg):
    """
    Convert numeric form of cgs logg to string used in castelli-kurucz 04,
    kurucz 93 and van-hamme limb darkening table names.

    :param logg: float;
    :return: str;
    """
    return "g%02d" % (logg * 10)


def numeric_metallicity_to_string(metallicity):
    """
    Convert numeric form of cgs metallicity (M/H units) to string used in castelli-kurucz 04,
    kurucz 93 and van-hamme limb darkening table names.

    :param metallicity: float
    :return: str
    """
    sign = "p" if metallicity >= 0 else "m"
    leadzeronum = "%02d" % (metallicity * 10) if metallicity >= 0 else "%02d" % (metallicity * -10)
    return "{sign}{leadzeronum}".format(sign=sign, leadzeronum=leadzeronum)


def numeric_metallicity_from_string(n_metallicity):
    """
    Return numeric metallicity from string used in van-hamme tables.

    :param n_metallicity: str;
    :return: float;
    """
    m = n_metallicity
    sign = 1 if str(m).startswith("p") else -1
    value = float(m[1:]) / 10.0
    return value * sign


def find_nearest_value_as_matrix(look_in, look_for):
    """
    Finds values and indices of elements in `look_in` that are the closest to the each value in `values`.

    :param look_in: numpy.array; elemnts we are looking closest point in
    :param look_for: numpy.array; elements according to which the closest element in `look_in` is searched for
    :return: Tuple[numpy.array, numpy.array]
    """
    val = np.array([look_for]) if np.isscalar(look_for) else look_for
    dif = up.abs(val[:, np.newaxis] - look_in)
    argmins = dif.argmin(axis=1)
    val = look_in[argmins]
    return val, argmins


def find_nearest_value(look_in, look_for):
    """
    Find nearest value in `look_in` array to value `look_for`.

    :param look_in: numpy.array;
    :param look_for: float;
    :return: List[look_for: float, int (index from look_for)];
    """
    look_in = np.array(look_in)
    look_for = look_in[(up.abs(look_in - look_for)).argmin()]
    index = up.where(look_in == look_for)[0][0]
    return [look_for, index]


def find_surrounded_as_matrix(look_in, look_for):
    """
    Find values from `look_in` which souround values from `look_for`. If any value of `look_in` array is exact same
    as value in `look_for` surounded value is same value from left and right side.

    :param look_in: numpy.array;
    :param look_for: numpy.array;
    :return: numpy.array;
    """
    if not (np.array(look_in.min() <= look_for).all() and np.array(look_for <= look_in.max()).all()):
        raise ValueError("At least one value in `look_for` is out of bound of `look_in`")

    dif = look_for[:, np.newaxis] - look_in
    positive_mask = dif >= 0
    # for values on the left side of look_in array
    all_positive = np.all(positive_mask, axis=1)
    # add artificial sign change for right boundary value
    # switch 'fancy' indexing to integer index since in numpy, combined assigment can't be done by fancy indexing)
    all_positive_inline = up.arange(0, len(look_for))[all_positive]
    positive_mask[all_positive_inline, -1] = False
    # find signs switching columns
    sign_swith_mask = up.logical_xor(positive_mask[:, :-1], positive_mask[:, 1:])
    idx_array = np.ones(np.shape(dif), dtype=np.int) * up.arange(np.shape(look_in)[0])
    idx_array = idx_array[:, :-1][sign_swith_mask]
    ret_matrix = np.column_stack((look_in[idx_array], look_in[idx_array + 1]))
    # consider on place value as not surounded (surounded by itself)
    isin_look_in = np.isin(look_for, look_in)
    ret_matrix[isin_look_in] = np.array([look_for, look_for]).T[isin_look_in]
    return ret_matrix


def find_surrounded(look_in, look_for):
    """
    Find values from `look_in` which surround `look_for` value.
    If exact `look_for` value is supplied as exists in `look_for` just this one value is returned
    in array as left and right border.

    :param look_in: numpy.array;
    :param look_for: float;
    :return: List [float, float];
    """
    if look_for > max(look_in) or look_for < min(look_in):
        raise ValueError("Any value in `look_for` is out of bound of `look_in`")

    # fixme: just quick hack, make this function better
    if look_for == min(look_in):
        return [min(look_in), min(look_in)]
    elif look_for == max(look_in):
        return [max(look_in), max(look_in)]

    arr, ret = np.array(look_in[:]), []
    f_nst = find_nearest_value(arr, look_for)
    ret.append(f_nst[0])

    new_arr = []
    if f_nst[0] > look_for:
        for i in range(0, len(arr)):
            if arr[i] < f_nst[0]:
                new_arr.append(arr[i])
    else:
        for i in range(0, len(arr)):
            if arr[i] > f_nst[0]:
                new_arr.append(arr[i])

    arr = new_arr[:]
    del new_arr

    # arr = np.delete(arr, f_nst[1], 0)
    ret.append(find_nearest_value(arr, look_for)[0])
    ret = sorted(ret)
    # test
    return ret if ret[0] < look_for < ret[1] else [look_for, look_for]


def calculate_cos_theta(normals, line_of_sight_vector):
    """
    Calculates cosine between two set of normalized vectors::

        - matrix(N * 3), matrix(3) - cosine between each matrix(N * 3) and matrix(3)
        - matrix(N * 3), matrix(M * 3) - cosine between each combination of matrix(N * 3) and matrix(M * 3)

    Combinations are made like normals[0] with all of line_of_sight_vector,
    normals[1] with all from line_of_sight_vector, and so on, and so forth.

    :param normals: numpy.array;
    :param line_of_sight_vector: numpy.array;
    :return: numpy.array;
    """
    line_of_sight_vector = np.array(line_of_sight_vector)
    return np.sum(up.multiply(normals, line_of_sight_vector[None, :]), axis=1) \
        if np.ndim(line_of_sight_vector) == 1 \
        else np.sum(up.multiply(normals[:, None, :], line_of_sight_vector[None, :, :]), axis=2)


def calculate_cos_theta_los_x(normals):
    """
    Calculates cosine of an angle between normalized vectors and line of sight vector [1, 0, 0]

    :param normals: numpy.array
    :return: numpy.array
    """
    return const.LINE_OF_SIGHT[0] * normals[:, 0]


def get_line_of_sight_single_system(phase, inclination):
    """
    Returns line of sight vector for given phase, inclination of the system
    and period of the rotation of given system.

    :param phase: numpy.array;
    :param inclination: float;
    :return: numpy.array;
    """
    line_of_sight_spherical = np.empty((len(phase), 3), dtype=np.float)
    line_of_sight_spherical[:, 0] = 1
    line_of_sight_spherical[:, 1] = const.FULL_ARC * phase
    line_of_sight_spherical[:, 2] = inclination
    return spherical_to_cartesian(line_of_sight_spherical)


def convert_gravity_acceleration_array(colormap, units):
    """
    Function converts gravity acceleration array from log_g(SI) units to other units such as `log_cgs`, `SI`, `cgs`.

    :param colormap: numpy.array;
    :param units: str; - `log_cgs`, `SI`, `cgs`, `log_SI`
    :return: numpy.array;
    """
    if units == 'log_cgs':
        # keep it in this way to avoid mutable rewrite of origin colormap array
        # for more information read python docs about __add__ and __iadd__ class methods
        colormap = colormap + 2
    elif units == 'SI':
        colormap = up.power(10, colormap)
    elif units == 'cgs':
        colormap = up.power(10, colormap + 2)
    elif units == 'log_SI':
        pass
    return colormap


def cosine_similarity(a, b):
    """
    Function calculates cosine of angle between vectors.

    :note: Use only in case that a, and b are not normalized, otherwise
           use function calculate_cos_theta; it is way faster since it doesn't normalize vectors on fly.

    :param a: numpy.array;
    :param b: numpy.array;
    :return: float;
    """
    return up.inner(a, b) / (norm(a) * norm(b))


def is_empty(value):
    """
    Consider `value` as empty if fit following rules::

        - is None
        - is Sized with zero length
        - is pandas.DataFrame with zero length
        - is pandas.NaT
        - is numpy.nan

    :param value: Any
    :return: bool
    """
    if isinstance(value, type(None)):
        return True
    if isinstance(value, Sized):
        # this cover also strings
        return len(value) == 0 or len(list(flatten(value))) == 0
    if isinstance(value, pd.DataFrame):
        return value.empty
    if isinstance(value, type(pd.NaT)):
        return True
    if up.isnan(value):
        return True
    return False


def find_idx_of_nearest(array, values):
    """
    Find indices of elements in `array` that are closest to elements in `values`.

    :param array: 1D array (M) - points to be searched for the closest
    :param values: 1D array (N) - values to which closest point in the `array` should be found
    :return: np.array with shape (N) that points to the closest values in `array`
    """
    array = np.asarray(array)
    idx = (up.abs(array[np.newaxis, :] - values[:, np.newaxis])).argmin(axis=1)
    return idx


def rotation_in_spherical(phi, theta, phi_rotation, theta_rotation):
    """
    transformation of phi, theta spherical coordinates into new spherical coordinates produced by rotation around old
    z_axis (in positive direction) by `phi_rotation` and second rotation (in positive direction) around new y axis by
    value `theta rotation`.

    :param phi: numpy.array; - in radians
    :param theta: numpy.array; - in radians
    :param phi_rotation: float; - rotation of old spherical system around z axis, in radians
    :param theta_rotation: float; - rotation of z axis along new y axis by this value, in radians
    :return: Tuple; transformed angular coordinates
    """
    # rotation around Z axis
    phi_rot = (phi - phi_rotation) % const.FULL_ARC

    # rotation around Y axis by `theta_rotation` angle
    cos_phi = up.cos(phi_rot)
    sin_theta = up.sin(theta)
    sin_axis_theta = up.sin(theta_rotation)
    cos_theta = up.cos(theta)
    cos_axis_theta = up.cos(theta_rotation)
    theta_new = up.arccos(cos_phi * sin_theta * sin_axis_theta + cos_theta * cos_axis_theta)
    phi_new = up.arctan2(up.sin(phi_rot) * sin_theta, cos_phi * sin_theta * cos_axis_theta -
                         cos_theta * sin_axis_theta)
    return phi_new, theta_new


def derotation_in_spherical(phi, theta, phi_rotation, theta_rotation):
    """
    backward transformation of spherical coordinates produced by rotation around old
    z_axis by `phi_rotation` and second rotation around new y axis by value `theta rotation` into original coordinate
    system

    :param phi: numpy.array; - in radians
    :param theta: numpy.array; - in radians
    :param phi_rotation: float; - rotation of old spherical system around z axis, in radians
    :param theta_rotation: float; - rotation of z axis along new y axis by this value, in radians
    :return:
    """
    cos_theta = up.cos(theta)
    sin_theta = up.sin(theta)
    cos_phi = up.cos(phi)
    sin_phi = up.sin(phi)

    sin_axis_theta = up.sin(theta_rotation)
    cos_axis_theta = up.cos(theta_rotation)

<<<<<<< HEAD
    # theta_new = up.arccos(np.round(cos_theta * cos_axis_theta - cos_phi * sin_theta * sin_axis_theta, 10))
    theta_new = up.arccos(cos_theta * cos_axis_theta - cos_phi * sin_theta * sin_axis_theta)
=======
    theta_new = up.arccos(np.round(cos_theta * cos_axis_theta - cos_phi * sin_theta * sin_axis_theta))
>>>>>>> 09e02c2b
    phi_new = up.arctan2(sin_phi * sin_theta, cos_phi * sin_theta * cos_axis_theta +
                         cos_theta * sin_axis_theta)
    return (phi_new + phi_rotation) % const.FULL_ARC, theta_new


def calculate_equiv_radius(volume):
    """returns equivalent radius of a sphere with given volume"""
    return up.power(3.0 * volume / (4.0 * const.PI), 1.0 / 3.0)


def calculate_ellipsoid_volume(_a, _b, _c):
    """
    Calculates volume of ellipsoid with semi-axis _a, _b and _c.
    :param _a: Union[float, numpy.array];
    :param _b: Union[float, numpy.array];
    :param _c: Union[float, numpy.array];
    :return: Union[float, numpy.array];
    """
    return 4.0 * const.PI * _a * _b * _c / 3.0


class IterableQueue(object):
    """ Transform standard python Queue instance to iterable one"""

    def __init__(self, source_queue):
        """
        :param source_queue: queue.Queue, (mandatory)
        """
        self.source_queue = source_queue

    def __iter__(self):
        while True:
            try:
                yield self.source_queue.get_nowait()
            except Empty:
                return


def is_even(x):
    return x % 2 == 0


def convert_binary_orbital_motion_arr_to_positions(arr):
    return [const.Position(*[int(p[0]) if not np.isnan(p[0]) else p[0]] + list(p[1:])) for p in arr]


def nested_dict_values(dictionary):
    for value in dictionary.values():
        if isinstance(value, dict):
            yield from nested_dict_values(value)
        else:
            yield value


def calculate_volume_ellipse_approx(equator_points=None, meridian_points=None):
    """
    Function calculates volume of the object where only equator and meridian points where provided usin elipsoidal
    approximation for the points with the same x-cordinates.

    :param equator_points: numpy array; (yzx) column-wise
    :param meridian_points: numpy array; (yzx) column-wise
    :return: float;
    """
    areas = up.abs(const.PI * equator_points[:, 1] * meridian_points[:, 0])
    return up.abs(np.trapz(areas, equator_points[:, 2]))


def plane_projection(points, plane, keep_3d=False):
    """
    Function projects 3D points into given plane.

    :param keep_3d: bool; if True, the dimensions of the array is kept the same, with given column equal to zero
    :param points: numpy.array;
    :param plane: str; one of 'xy', 'yz' or 'zx'
    :return: numpy.array;
    """
    rm_index = {"xy": 2, "yz": 0, "zx": 1}[plane]
    if not keep_3d:
        indices_to_keep = [0, 1, 2]
        del indices_to_keep[rm_index]
        return points[:, indices_to_keep]
    in_plane = deepcopy(points)
    in_plane[:, rm_index] = 0.0
    return in_plane


def get_visible_projection(obj):
    """
    Returns yz projection of nearside points.

    :param obj: instance;
    :return: numpy.array
    """
    return plane_projection(
        obj.points[
            np.unique(obj.faces[obj.indices])
        ], "yz"
    )


def split_to_batches(array, n_proc):
    """
    Split array to batches with size `batch_size`.

    :param n_proc: int; number of processes
    :param array: Union[List, numpy.array];
    :return: List;
    """
    indices = np.linspace(0, len(array), num=n_proc+1, endpoint=True, dtype=np.int)
    indices = [(indices[ii-1], indices[ii]) for ii in range(1, n_proc+1)]
    return [array[idx[0]: idx[1]] for idx in indices]


def renormalize_async_result(result):
    """
    Renormalize multiprocessing output to native form.
    Multiprocessing will return several dicts with same passband (due to supplied batches), but continuous
    computaion require Dict in form like::

        [{'passband': [all fluxes]}]

    instead::

        [[{'passband': [fluxes in batch]}], [{'passband': [fluxes in batch]}], ...]

    :param result: List;
    :return: Dict[str; numpy.array]
    """
    return {key: np.concatenate([record[key] for record in result], axis=0) for key in result[-1].keys()}


def random_sign():
    """
    Return random sign (-1 or 1)
    """
    random = np.random.randint(0, 2)
    return 1 if random else -1


def str_repalce(x, old, new):
    """
    Replace old values with new in strin `x`.

    :param x: str;
    :param old: Union[str, Iterable[str]];
    :param new: Union[str, Iterable[str]];
    :return: str;
    """
    old = [old] if isinstance(old, str) else old
    new = [new] if isinstance(new, str) else new

    for _old, _new in zip(old, new):
        x = str(x).replace(str(_old), str(_new))
    return x


def magnitude_to_flux(data, zero_point):
    return np.power(10, (zero_point - data) / 2.5)


def magnitude_error_to_flux_error(error):
    return np.power(10, error / 2.5) - 1.0


def flux_to_magnitude(data, zero_point):
    return -2.5*np.log10(data) + zero_point


def flux_error_to_magnitude_error(data, error):
    return 2.5 * np.log10(1 + (error / data))


def discretization_correction_factor(discretization_factor, correction_factors):
    """
    Correction factor for the surface due to underestimation of the surface by the triangles.

    :param correction_factors: numpy.array; (2*N) [discretization factor, correction factor],
                                            sorted according to discretization factor
    :param discretization_factor: numpy.float;
    :return: float;
    """
    # treating edge cases
    if discretization_factor <= correction_factors[0, 0]:
        correction_factor = correction_factors[1, 0]
    elif discretization_factor >= correction_factors[0, -1]:
        correction_factor = correction_factors[1, -1]
    else:
        correction_factor = np.interp(discretization_factor,
                                      correction_factors[0],
                                      correction_factors[1])
    # correction for non-equilateral triangles
    alpha = correction_factor * discretization_factor
    # correction for surface underestimation
    return np.sqrt(alpha / np.sin(alpha))


def transform_values(value, default_unit, unit):
    """
    Quick function for transformation to desired units.

    :param value: Union[float, numpy.array]; input values in default unit
    :param default_unit: astropy.units.Unit; base unit in which `value` is stored
    :param unit: astropy.units.Unit; target unit
    :return: Union[float, numpy.array]; transformed values
    """
    return value if unit == 'default' else (value*default_unit).to(unit).value


def jd_to_phase(times, period, t0, centre=0.5):
    """
    Converting JD to phase according to supplied ephemeris.
    Phases will be returned in range ('centre' - 0.5, 'centre' + 0.5).

    :param times: numpy.array;
    :param period: float;
    :param t0: float;
    :param centre: float;
    :return: numpy.array; converted phases
    """
    start_phase = centre - 0.5
    t0 += start_phase * period
    return ((times - t0) / period) % 1.0 + start_phase<|MERGE_RESOLUTION|>--- conflicted
+++ resolved
@@ -786,12 +786,7 @@
     sin_axis_theta = up.sin(theta_rotation)
     cos_axis_theta = up.cos(theta_rotation)
 
-<<<<<<< HEAD
-    # theta_new = up.arccos(np.round(cos_theta * cos_axis_theta - cos_phi * sin_theta * sin_axis_theta, 10))
-    theta_new = up.arccos(cos_theta * cos_axis_theta - cos_phi * sin_theta * sin_axis_theta)
-=======
-    theta_new = up.arccos(np.round(cos_theta * cos_axis_theta - cos_phi * sin_theta * sin_axis_theta))
->>>>>>> 09e02c2b
+    theta_new = up.arccos(np.round(cos_theta * cos_axis_theta - cos_phi * sin_theta * sin_axis_theta, 10))
     phi_new = up.arctan2(sin_phi * sin_theta, cos_phi * sin_theta * cos_axis_theta +
                          cos_theta * sin_axis_theta)
     return (phi_new + phi_rotation) % const.FULL_ARC, theta_new
