import numpy as np
import mpl_toolkits.mplot3d.axes3d as axes3d

import matplotlib
import matplotlib.pyplot as plt
import matplotlib.animation as animation
import matplotlib.gridspec as gridspec

from matplotlib import cm
from .. import (
    umpy as up,
    utils,
    units
)
from .. import units as u
from . import utils as gutils


CMAPS = {'temperature': cm.jet_r,
         'gravity_acceleration': cm.jet,
         'velocity': cm.jet,
         'radial_velocity': cm.jet,
         'normal_radiance': cm.hot,
         'radiance': cm.hot,
         }


def orbit(**kwargs):
    """
    Graphics part of the function for quick 2D plot of the orbital motion in the orbital plane.

    :param kwargs: Dict;
    :**kwargs options**:
        * **start_phase** * -- float; starting phase for the plot
        * **stop_phase** * -- float; finishing phase for the plot
        * **number_of_points** * -- int; number of points in the plot
        * **axis_units** * -- Union[astropy.unit, 'str']; specifying axis unit, use astropy units or `dimensionless`
                              or `SMA` (semi-major axis) units for axis scale
        * **frame_of_reference** * -- str; `barycentric` or `primary`
    """
    unit = str(kwargs['axis_units'])
    if kwargs['axis_units'] == units.dimensionless_unscaled:
        x_label, y_label = 'x/[SMA]', 'y/[SMA]'
    else:
        x_label, y_label = r'x/' + unit, r'y/' + unit

    f = plt.figure()
    ax = f.add_subplot(111)
    ax.grid()
    if kwargs['frame_of_reference'] == 'barycentric':
        x1, y1 = kwargs['x1_data'], kwargs['y1_data']
        x2, y2 = kwargs['x2_data'], kwargs['y2_data']
        ax.plot(x1, y1, label='primary')
        ax.plot(x2, y2, label='secondary')
        ax.scatter([0], [0], c='black', s=4)
    elif kwargs['frame_of_reference'] == 'primary':
        x, y = kwargs['x_data'], kwargs['y_data']
        ax.plot(x, y, label='secondary')
        # ax.scatter(x[0], y[0], c='r')
        ax.scatter([0], [0], c='b', label='primary')

    if kwargs['legend']:
        ax.legend(loc=1)
    ax.set_aspect('equal')
    ax.set_xlabel(x_label)
    ax.set_ylabel(y_label)

    return f if kwargs['return_figure_instance'] else plt.show()


def equipotential(**kwargs):
    """
    Plot function for descriptor = `equipotential` in function BinarySystem.plot(). This function plots crossections of
    surface Hill planes in xy, yz or zx plane

    :param kwargs: Dict;
    :**kwargs options**:
        * **plane** * -- str; 'xy' - plane in which surface Hill plane is calculated, planes: 'xy', 'yz', 'zx'
        * **phase** * float; photometric phase in which surface Hill plane is calculated
    """
    x_label, y_label = 'x', 'y'
    if utils.is_plane(kwargs['plane'], 'yz'):
        x_label, y_label = 'y', 'z'
    elif utils.is_plane(kwargs['plane'], 'zx'):
        x_label, y_label = 'x', 'z'

    x_primary, y_primary = kwargs['points_primary'][:, 0], kwargs['points_primary'][:, 1]
    x_secondary, y_secondary = kwargs['points_secondary'][:, 0], kwargs['points_secondary'][:, 1]

    f = plt.figure()
    ax = f.add_subplot(111)

    if kwargs['components_to_plot'] in ['primary', 'both']:
        ax.plot(x_primary, y_primary, label='primary', c=kwargs['colors'][0])
    if kwargs['components_to_plot'] in ['secondary', 'both']:
        ax.plot(x_secondary, y_secondary, label='secondary', c=kwargs['colors'][1])

    lims = ax.get_xlim() - np.mean(ax.get_xlim())
    ax.set_ylim(lims)
    ax.set_aspect('equal', 'box')
    ax.set_xlabel(x_label)
    ax.set_ylabel(y_label)
    if kwargs['legend']:
        ax.legend(loc=kwargs['legend_loc'])
    ax.grid()

    return f if kwargs['return_figure_instance'] else plt.show()


def equipotential_single_star(**kwargs):
    """
    Plot function for descriptor = `equipotential` in function SingleSystem.plot(). Calculates zx plane crossection of
    equipotential surface.

    :param kwargs: Dict;
    :**kwargs options**:
        * **axis_unit** * -- astropy.units.solRad - unit in which axis will be displayed, please use
                             astropy.units format, default unit is solar radius
    """

    x, y = kwargs['points'][:, 0], kwargs['points'][:, 1]

    unit = str(kwargs['axis_unit'])
    x_label, y_label = r'x/' + unit, r'z/' + unit

    f = plt.figure()
    ax = f.add_subplot(111)
    ax.grid()
    ax.plot(x, y)
    ax.set_aspect('equal', 'box')
    ax.set_xlabel(x_label)
    ax.set_ylabel(y_label)

    return f if kwargs['return_figure_instance'] else plt.show()


def single_star_mesh(**kwargs):
    """
    Plot function for descriptor `mesh`, plots surface mesh of star in SingleStar system

    :param kwargs: Dict;
    :**kwargs options**:
        * **axis_unit** * -- astropy.units.solRad - unit in which axis will be displayed, please use
                            astropy.units format, default unit is solar radius
    """
    fig = plt.figure()
    ax = fig.add_subplot(111, projection='3d')
    ax.elev = 90 - kwargs['inclination']
    ax.azim = kwargs['azimuth']

    ax.scatter(kwargs['mesh'][:, 0], kwargs['mesh'][:, 1], kwargs['mesh'][:, 2], s=2)
    ax.set_xlim3d(-kwargs['equatorial_radius'], kwargs['equatorial_radius'])
    ax.set_ylim3d(-kwargs['equatorial_radius'], kwargs['equatorial_radius'])
    ax.set_zlim3d(-kwargs['equatorial_radius'], kwargs['equatorial_radius'])
    ax.set_box_aspect([1, 1, 1])
    if kwargs['plot_axis']:
        unit = str(kwargs['axis_unit'])
        x_label, y_label, z_label = r'x/' + unit, r'y/' + unit, r'z/' + unit
        ax.set_xlabel(x_label)
        ax.set_ylabel(y_label)
        ax.set_zlabel(z_label)
    else:
        ax.set_axis_off()
    plt.subplots_adjust(left=0.0, right=1.0, top=1.0, bottom=0.0)

    return fig if kwargs['return_figure_instance'] else plt.show()


def binary_mesh(**kwargs):
    """
    Function plots 3D scatter plot of the surface points

    :param kwargs: Dict;
    :**kwargs options**:
        * **phase** * -- float; phase at which to construct plot
        * **components_to_plot** * -- str; component to plot `primary`, `secondary` or `both` (default)
        * **plot_axis** * -- bool; switch the plot axis on/off
        * **inclination** * -- float; elevation of the camera (in degrees)
        * **azimuth** * -- float; azimuth of the camera (in degrees)
    """

    fig = plt.figure(figsize=(7, 7))
    ax = fig.add_subplot(111, projection='3d')
    ax.set_box_aspect([1, 1, 1])
    ax.elev = 90 - kwargs['inclination']
    ax.azim = kwargs['azimuth']
    if kwargs['components_to_plot'] in ['primary', 'both']:
        ax.scatter(kwargs['points_primary'][:, 0], kwargs['points_primary'][:, 1], kwargs['points_primary'][:, 2], s=5,
                   label='primary', alpha=1.0)
    if kwargs['components_to_plot'] in ['secondary', 'both']:
        ax.scatter(kwargs['points_secondary'][:, 0], kwargs['points_secondary'][:, 1], kwargs['points_secondary'][:, 2],
                   s=2, label='secondary', alpha=1.0)
    ax.legend(loc=1)

    x_min, x_max = 0, 0
    if kwargs['components_to_plot'] == 'both':
        x_min = np.min(kwargs['points_primary'][:, 0])
        x_max = np.max(kwargs['points_secondary'][:, 0])
    elif kwargs['components_to_plot'] == 'primary':
        x_min = np.min(kwargs['points_primary'][:, 0])
        x_max = np.max(kwargs['points_primary'][:, 0])
    elif kwargs['components_to_plot'] == 'secondary':
        x_min = np.min(kwargs['points_secondary'][:, 0])
        x_max = np.max(kwargs['points_secondary'][:, 0])

    d = (x_max - x_min) / 2
    ax.set_xlim3d(x_min, x_max)
    ax.set_ylim3d(-d, d)
    ax.set_zlim3d(-d, d)

    if kwargs['plot_axis']:
        ax.set_xlabel('x')
        ax.set_ylabel('y')
        ax.set_zlabel('z')
    else:
        ax.set_axis_off()
    plt.subplots_adjust(left=0.0, right=1.0, top=1.0, bottom=0.0)

    return fig if kwargs['return_figure_instance'] else plt.show()


def single_star_surface(**kwargs):
    """
    Plot function for descriptor `surface` in SingleSystem plot function, plots surface of star in SingleStar system

    :param kwargs: Dict;
    :**kwargs options**:
        * **phase** * float -- phase at which plot the system, important for eccentric orbits
        * **components_to_plot** * -- str; `primary`, `secondary` or `both` (default),
        * **normals** * -- bool; plot normals of the surface phases as arrows
        * **edges** * -- bool; highlight edges of surface faces
        * **colormap** * -- str; `gravity_acceleration`, `temperature` or None(default)
        * **plot_axis** * -- bool; if False, axis will be hidden
        * **face_mask_primary** * -- array[bool]; mask to select which faces to display
        * **face_mask_secondary** * -- array[bool]: mask to select which faces to display
        * **elevation** * -- float; in degree - elevation of camera
        * **azimuth** * -- float; camera azimuth
        * **units** * -- str; units of gravity acceleration colormap  `SI` or `cgs`
        * **scale** * -- str; `linear` or `log`
        * **axis_unit** * -- Union[astropy.unit, dimensionless]; - axis units
        * **colorbar_orientation** * -- str; `horizontal` or `vertical` (default)
        * **colorbar** * -- bool; colorabar on/off switchic
        * **colorbar_separation** * -- float; shifting position of the colorbar from its default postition
        * **colorbar_size** * -- float; relative size of the colorbar, default 0.7
    """

    fig = plt.figure(figsize=(7, 7))
    ax = axes3d.Axes3D(fig)
    ax.set_box_aspect([1, 1, 1])
    ax.elev = kwargs['elevation']
    ax.azim = kwargs['azimuth']

    clr = kwargs['surface_color']

    star_plot = ax.plot_trisurf(kwargs['points'][:, 0], kwargs['points'][:, 1], kwargs['points'][:, 2],
                                triangles=kwargs['triangles'], antialiased=True, shade=True, color=clr)
    if kwargs['edges']:
        star_plot.set_edgecolor('black')

    if kwargs['normals']:
        ax.quiver(kwargs['centres'][:, 0], kwargs['centres'][:, 1], kwargs['centres'][:, 2],
                  kwargs['arrows'][:, 0], kwargs['arrows'][:, 1], kwargs['arrows'][:, 2], color='black',
                  length=0.1 * kwargs['equatorial_radius'])

    if kwargs.get('colormap', False):
        cmap = CMAPS[kwargs['colormap']]
        star_plot.set_cmap(cmap=cmap)
        star_plot.set_array(kwargs['cmap'])
        if kwargs['colorbar']:
            colorbar = fig.colorbar(star_plot, shrink=kwargs['colorbar_size'],
                                    orientation=kwargs['colorbar_orientation'],
                                    pad=kwargs['colorbar_separation'])
            set_colorbar_label(colorbar, kwargs['colormap'], kwargs['unit'], kwargs['scale'])

    ax.set_xlim3d(-kwargs['equatorial_radius'], kwargs['equatorial_radius'])
    ax.set_ylim3d(-kwargs['equatorial_radius'], kwargs['equatorial_radius'])
    ax.set_zlim3d(-kwargs['equatorial_radius'], kwargs['equatorial_radius'])

    if kwargs['plot_axis']:
        unit = str(kwargs['axis_unit'])
        x_label, y_label, z_label = r'x/' + unit, r'y/' + unit, r'z/' + unit
        ax.set_xlabel(x_label)
        ax.set_ylabel(y_label)
        ax.set_zlabel(z_label)
    else:
        ax.set_axis_off()
    plt.subplots_adjust(left=0.0, right=1.0, top=1.0, bottom=0.0)

    return fig if kwargs['return_figure_instance'] else plt.show()


def binary_surface(**kwargs):
    """
    Function creates plot of binary system components.

    :param kwargs: Dict;
    :**kwargs options**:
        * **phase** * float -- phase at which plot the system, important for eccentric orbits
        * **components_to_plot** * -- str; `primary`, `secondary` or `both` (default),
        * **normals** * -- bool; plot normals of the surface phases as arrows
        * **edges** * -- bool; highlight edges of surface faces
        * **colormap** * -- str; `gravity_acceleration`, `temperature` or None(default)
        * **plot_axis** * -- bool; if False, axis will be hidden
        * **face_mask_primary** * -- array[bool]; mask to select which faces to display
        * **face_mask_secondary** * -- array[bool]: mask to select which faces to display
        * **elevation** * -- float; in degree - elevation of camera
        * **azimuth** * -- float; camera azimuth
        * **units** * -- str; units of gravity acceleration colormap  `SI` or `cgs`
        * **scale** * -- str; `linear` or `log`
        * **axis_unit** * -- Union[astropy.unit, dimensionless]; - axis units
        * **colorbar_orientation** * -- str; `horizontal` or `vertical` (default)
        * **colorbar** * -- bool; colorabar on/off switchic
        * **colorbar_separation** * -- float; shifting position of the colorbar from its default postition
        * **colorbar_size** * -- float; relative size of the colorbar, default 0.7
    """

    fig = plt.figure(figsize=(7, 7))
    ax = fig.add_subplot(111, projection='3d')
    ax.set_box_aspect([1, 1, 1])
    ax.elev = kwargs['elevation']
    ax.azim = kwargs['azimuth']

    clr = kwargs['surface_colors']

    plot, plot1, plot2 = None, None, None
    if kwargs['components_to_plot'] == 'primary':
        plot = ax.plot_trisurf(
            kwargs['points_primary'][:, 0], kwargs['points_primary'][:, 1],
            kwargs['points_primary'][:, 2], triangles=kwargs['primary_triangles'],
            antialiased=True, shade=True, color=clr[0])

        if kwargs.get('normals', False):
            ax.quiver(
                kwargs['primary_centres'][:, 0], kwargs['primary_centres'][:, 1], kwargs['primary_centres'][:, 2],
                kwargs['primary_arrows'][:, 0], kwargs['primary_arrows'][:, 1], kwargs['primary_arrows'][:, 2],
                color='black', length=0.05)

    elif kwargs['components_to_plot'] == 'secondary':
        plot = ax.plot_trisurf(kwargs['points_secondary'][:, 0], kwargs['points_secondary'][:, 1],
                               kwargs['points_secondary'][:, 2], triangles=kwargs['secondary_triangles'],
                               antialiased=True, shade=True, color=clr[1])

        if kwargs.get('normals', False):
            ax.quiver(kwargs['secondary_centres'][:, 0], kwargs['secondary_centres'][:, 1],
                      kwargs['secondary_centres'][:, 2],
                      kwargs['secondary_arrows'][:, 0], kwargs['secondary_arrows'][:, 1],
                      kwargs['secondary_arrows'][:, 2],
                      color='black', length=0.05)

    elif kwargs['components_to_plot'] == 'both':
        if not kwargs['separate_colormaps']:
            points = up.concatenate((kwargs['points_primary'], kwargs['points_secondary']), axis=0)
            triangles = up.concatenate((kwargs['primary_triangles'],
                                    kwargs['secondary_triangles'] + np.shape(kwargs['points_primary'])[0]), axis=0)

            plot = ax.plot_trisurf(points[:, 0], points[:, 1], points[:, 2], triangles=triangles, antialiased=True,
                                   shade=True, color=clr[0])
        else:
            plot1 = ax.plot_trisurf(kwargs['points_primary'][:, 0], kwargs['points_primary'][:, 1],
                                    kwargs['points_primary'][:, 2], triangles=kwargs['primary_triangles'],
                                    antialiased=True, shade=True, color=clr[0])
            plot2 = ax.plot_trisurf(kwargs['points_secondary'][:, 0], kwargs['points_secondary'][:, 1],
                                    kwargs['points_secondary'][:, 2], triangles=kwargs['secondary_triangles'],
                                    antialiased=True, shade=True, color=clr[1])
        if kwargs.get('normals', False):
            centres = up.concatenate((kwargs['primary_centres'], kwargs['secondary_centres']), axis=0)
            arrows = up.concatenate((kwargs['primary_arrows'], kwargs['secondary_arrows']), axis=0)

            ax.quiver(centres[:, 0], centres[:, 1], centres[:, 2],
                      arrows[:, 0], arrows[:, 1], arrows[:, 2],
                      color='black', length=0.05)

    else:
        raise ValueError('Invalid value of keyword argument `components_to_plot`. '
                         'Expected values are: `primary`, `secondary` or `both`')

    if kwargs.get('edges', False):
        if kwargs['separate_colormaps']:
            plot1.set_edgecolor('black')
            plot2.set_edgecolor('black')
        else:
            plot.set_edgecolor('black')

    if kwargs.get('colormap', False):
        cmap = CMAPS[kwargs['colormap']]
        if kwargs['separate_colormaps']:
            plot1.set_cmap(cmap=cmap)
            plot2.set_cmap(cmap=cmap)
        else:
            plot.set_cmap(cmap=cmap)

        if kwargs['components_to_plot'] == 'primary':
            plot.set_array(kwargs['primary_cmap'])
            if kwargs['colorbar']:
                colorbar = fig.colorbar(plot, shrink=kwargs['colorbar_size'],
                                        orientation=kwargs['colorbar_orientation'],
                                        pad=kwargs['colorbar_separation'])
                set_colorbar_label(colorbar, kwargs['colormap'], kwargs['unit'], kwargs['scale'], extra='primary')
        elif kwargs['components_to_plot'] == 'secondary':
            plot.set_array(kwargs['secondary_cmap'])
            if kwargs['colorbar']:
                colorbar = fig.colorbar(plot, shrink=kwargs['colorbar_size'],
                                        orientation=kwargs['colorbar_orientation'],
                                        pad=kwargs['colorbar_separation'])
                set_colorbar_label(colorbar, kwargs['colormap'], kwargs['unit'], kwargs['scale'], extra='secondary')
        elif kwargs['components_to_plot'] == 'both':
            if not kwargs['separate_colormaps']:
                both_cmaps = up.concatenate((kwargs['primary_cmap'], kwargs['secondary_cmap']), axis=0)
                plot.set_array(both_cmaps)
                if kwargs['colorbar']:
                    colorbar = fig.colorbar(plot, shrink=kwargs['colorbar_size'],
                                            orientation=kwargs['colorbar_orientation'],
                                            pad=kwargs['colorbar_separation'])
                    set_colorbar_label(colorbar, kwargs['colormap'], kwargs['unit'], kwargs['scale'])
            else:
                plot1.set_array(kwargs['primary_cmap'])
                plot2.set_array(kwargs['secondary_cmap'])
                if kwargs['colorbar']:
                    colorbar1 = fig.colorbar(plot1, shrink=kwargs['colorbar_size'],
                                             orientation=kwargs['colorbar_orientation'],
                                             pad=kwargs['colorbar_separation'])
                    set_colorbar_label(
                        colorbar1, kwargs['colormap'], kwargs['unit'], kwargs['scale'], extra='primary'
                    )
                    colorbar2 = fig.colorbar(plot2, shrink=kwargs['colorbar_size'],
                                             orientation=kwargs['colorbar_orientation'],
                                             pad=kwargs['colorbar_separation'])
                    set_colorbar_label(
                        colorbar2, kwargs['colormap'], kwargs['unit'], kwargs['scale'], extra='secondary'
                    )

    if kwargs['plot_axis']:
        unit = str(kwargs['axis_unit'])
        if kwargs['axis_unit'] == units.dimensionless_unscaled:
            x_label, y_label, z_label = 'x', 'y', 'z'
        else:
            x_label, y_label, z_label = r'x/' + unit, r'y/' + unit, r'z/' + unit
        ax.set_xlabel(x_label)
        ax.set_ylabel(y_label)
        ax.set_zlabel(z_label)
    else:
        ax.set_axis_off()

    plt.subplots_adjust(left=0.0, right=1.0, top=1.0, bottom=0.0)
    gutils.set_axes_equal(ax)
<<<<<<< HEAD
=======

>>>>>>> a8f8e8cd
    return fig if kwargs['return_figure_instance'] else plt.show()


def set_colorbar_label(colorbar, colorbar_name, unit, scale, extra=''):
    lbl = {
        'temperature': 'T',
        'gravity_acceleration': 'g',
        'velocity': 'v',
        'radial_velocity': r'v$_{rad}$',
        'normal_radiance': r'I$_{norm}$',
        'radiance': 'I',
    }
    def_unit = {
        'temperature': 'K',
        'gravity_acceleration': '$m\,s^{-2}$',
        'velocity': '$m\,s^{-1}$',
        'radial_velocity': '$m\,s^{-1}$',
        'normal_radiance': '$W.sr^{-1}.m^{-2}$',
        'radiance': '$W.sr^{-1}.m^{-2}$',
    }
    unt = def_unit[colorbar_name] if unit == 'default' else unit
    if scale == 'linear':
        colorbar.set_label(extra + f' {lbl[colorbar_name]}/[{unt}]')
    elif scale == 'log':
        colorbar.set_label(extra + f' log({lbl[colorbar_name]}/[{unt}])')


def single_star_wireframe(**kwargs):
    """
    Plot function for descriptor `wireframe` in SingleSystem, plots wireframe model of single system star

    :param kwargs: Dict;
    :**kwargs options**:
        * **axis_unit** * -- astropy.units.solRad - unit in which axis will be displayed, please use
                                                    astropy.units format, default unit is solar radius
    """
    fig = plt.figure()
    ax = fig.add_subplot(111, projection='3d')
    ax.elev = 90 - kwargs['inclination']
    ax.azim = kwargs['azimuth']

    star_plot = ax.plot_trisurf(kwargs['mesh'][:, 0], kwargs['mesh'][:, 1], kwargs['mesh'][:, 2],
                                triangles=kwargs['triangles'], antialiased=True, color='none')
    star_plot.set_edgecolor('black')

    ax.set_xlim3d(-kwargs['equatorial_radius'], kwargs['equatorial_radius'])
    ax.set_ylim3d(-kwargs['equatorial_radius'], kwargs['equatorial_radius'])
    ax.set_zlim3d(-kwargs['equatorial_radius'], kwargs['equatorial_radius'])
    ax.set_box_aspect([1, 1, 1])
    if kwargs['plot_axis']:
        unit = str(kwargs['axis_unit'])
        x_label, y_label, z_label = r'x/' + unit, r'y/' + unit, r'z/' + unit
        ax.set_xlabel(x_label)
        ax.set_ylabel(y_label)
        ax.set_zlabel(z_label)
    else:
        ax.set_axis_off()
    plt.subplots_adjust(left=0.0, right=1.0, top=1.0, bottom=0.0)

    return fig if kwargs['return_figure_instance'] else plt.show()


def binary_wireframe(**kwargs):
    """
    Function displays wireframe model of the stellar surface

    :param kwargs:
    :**kwargs options**:
        * **phase** * -- float; phase at which to construct plot
        * **components_to_plot** * -- str; component to plot `primary`, `secondary` or `both` (default)
        * **plot_axis** * -- bool; switch the plot axis on/off
        * **inclination** * -- float; elevation of the camera (in degrees)
        * **azimuth** * -- float; azimuth of the camera (in degrees)
    :return:
    """
    fig = plt.figure(figsize=(7, 7))
    ax = fig.add_subplot(111, projection='3d')
    ax.set_box_aspect([1, 1, 1])
    ax.elev = 90 - kwargs['inclination']
    ax.azim = kwargs['azimuth']

    if kwargs['components_to_plot'] == 'primary':
        plot = ax.plot_trisurf(
            kwargs['points_primary'][:, 0], kwargs['points_primary'][:, 1],
            kwargs['points_primary'][:, 2], triangles=kwargs['primary_triangles'],
            antialiased=True, shade=False, color='none')

    elif kwargs['components_to_plot'] == 'secondary':
        plot = ax.plot_trisurf(kwargs['points_secondary'][:, 0], kwargs['points_secondary'][:, 1],
                               kwargs['points_secondary'][:, 2], triangles=kwargs['secondary_triangles'],
                               antialiased=True, shade=False, color='none')

    elif kwargs['components_to_plot'] == 'both':
        points = up.concatenate((kwargs['points_primary'], kwargs['points_secondary']), axis=0)
        triangles = up.concatenate((kwargs['primary_triangles'],
                                    kwargs['secondary_triangles'] + np.shape(kwargs['points_primary'])[0]), axis=0)

        plot = ax.plot_trisurf(points[:, 0], points[:, 1], points[:, 2], triangles=triangles, antialiased=True,
                               shade=False, color='none')

    else:
        raise ValueError('Invalid value of keyword argument `components_to_plot`. '
                         'Expected values are: `primary`, `secondary` or `both`')

    plot.set_edgecolor('black')

    x_min, x_max = 0, 0
    if kwargs['components_to_plot'] == 'both':
        x_min = np.min(kwargs['points_primary'][:, 0])
        x_max = np.max(kwargs['points_secondary'][:, 0])
    elif kwargs['components_to_plot'] == 'primary':
        x_min = np.min(kwargs['points_primary'][:, 0])
        x_max = np.max(kwargs['points_primary'][:, 0])
    elif kwargs['components_to_plot'] == 'secondary':
        x_min = np.min(kwargs['points_secondary'][:, 0])
        x_max = np.max(kwargs['points_secondary'][:, 0])

    d = (x_max - x_min) / 2
    ax.set_xlim3d(x_min, x_max)
    ax.set_ylim3d(-d, d)
    ax.set_zlim3d(-d, d)
    if kwargs['plot_axis']:
        ax.set_xlabel('x')
        ax.set_ylabel('y')
        ax.set_zlabel('z')
    else:
        ax.set_axis_off()
    plt.subplots_adjust(left=0.0, right=1.0, top=1.0, bottom=0.0)

    return fig if kwargs['return_figure_instance'] else plt.show()


def binary_surface_anim(**kwargs):
    """
    Function creates animation of the orbital motion.

    :param kwargs: Dict;
    :**kwargs options**:
        * **start_phase** * -- float;
        * **stop_phase** * -- float;
        * **phase_step** * -- float;
        * **units** * -- units for gravity acceleration colormap
        * **plot_axis** * -- bool, if False, axis will not be displayed
        * **colormap** * -- `temperature`, `gravity_acceleration` or None,
        * **savepath** * -- string or None, animation will be stored to `savepath`
        * **separate_colormaps** * -- bool; if True, figure will contain separate colormap for each component
    """
    def update_plot(frame_number, _points, _faces, _clr, _cmaps, _plot):
        for _, _ in enumerate(_plot):
            p = ax.clear()
        for ii, p in enumerate(_plot):
            ax.set_xlim3d(-kwargs['axis_lim'], kwargs['axis_lim'])
            ax.set_ylim3d(-kwargs['axis_lim'], kwargs['axis_lim'])
            ax.set_zlim3d(-kwargs['axis_lim'], kwargs['axis_lim'])
            ax.set_xlabel('x')
            ax.set_ylabel('y')
            ax.set_zlabel('z')

            p = ax.plot_trisurf(_points[ii][frame_number][:, 0],
                                _points[ii][frame_number][:, 1],
                                _points[ii][frame_number][:, 2],
                                triangles=_faces[ii][frame_number],
                                antialiased=True, shade=False, color=_clr[ii])
            if kwargs.get('colormap', False):
                p.set_cmap(cmap=cm.jet)
                p.set_array(_cmaps[ii][frame_number])

            ax.text(-kwargs['axis_lim'], 0.9*kwargs['axis_lim'], 0.8*kwargs['axis_lim'],
                    f"{kwargs['phases'][frame_number]%1.0:.2f}")

    fig = plt.figure(figsize=(7, 7))
    ax = fig.add_subplot(111, projection='3d')
    ax.set_box_aspect([1, 1, 1])
    ax.elev = 0
    ax.azim = 180

    ax.set_xlim3d(-kwargs['axis_lim'], kwargs['axis_lim'])
    ax.set_ylim3d(-kwargs['axis_lim'], kwargs['axis_lim'])
    ax.set_zlim3d(-kwargs['axis_lim'], kwargs['axis_lim'])

    clr = ['g', 'r']
    cmaps = []

    if not kwargs['separate_colormaps']:
        points = [[up.concatenate((kwargs['points_primary'][ii], kwargs['points_secondary'][ii]), axis=0)
                  for ii in range(kwargs['n_frames'])]]
        faces = [[up.concatenate((kwargs['faces_primary'][ii],
                                      kwargs['faces_secondary'][ii] + np.shape(kwargs['points_primary'][ii])[0]),
                                      axis=0)
                     for ii in range(kwargs['n_frames'])]]

        plot = [ax.plot_trisurf(points[0][0][:, 0], points[0][0][:, 1], points[0][0][:, 2],
                                triangles=faces[0][0], antialiased=True,
                                shade=False, color=clr[0])]
        if kwargs.get('colormap', False):
            plot[0].set_cmap(cmap=CMAPS[kwargs['colormap']])
            cmaps = [[up.concatenate((kwargs['primary_cmap'][ii], kwargs['secondary_cmap'][ii]), axis=0)
                      for ii in range(kwargs['n_frames'])]]
            plot[0].set_array(cmaps[0][0])
    else:
        points = [kwargs['points_primary'], kwargs['points_secondary']]
        faces = [kwargs['faces_primary'], kwargs['faces_secondary']]
        plot = [ax.plot_trisurf(kwargs['points_primary'][0][:, 0], kwargs['points_primary'][0][:, 1],
                                kwargs['points_primary'][0][:, 2], triangles=kwargs['faces_primary'][0],
                                antialiased=True, shade=False, color=clr[0]),
                ax.plot_trisurf(kwargs['points_secondary'][0][:, 0], kwargs['points_secondary'][0][:, 1],
                                kwargs['points_secondary'][0][:, 2], triangles=kwargs['faces_secondary'][0],
                                antialiased=True, shade=False, color=clr[1])]
        if kwargs.get('colormap', False):
            plot[0].set_cmap(cmap=CMAPS[kwargs['colormap']])
            plot[1].set_cmap(cmap=CMAPS[kwargs['colormap']])
            cmaps = [kwargs['primary_cmap'], kwargs['secondary_cmap']]
            plot[0].set_array(cmaps[0][0])
            plot[1].set_array(cmaps[1][0])

    args = (points, faces, clr, cmaps, plot)
    ani = animation.FuncAnimation(fig, update_plot, kwargs['n_frames'], fargs=args, interval=20)
    plt.show() if not kwargs['savepath'] else ani.save(kwargs['savepath'], writer='ffmpeg', fps=20, dpi=300)


def single_surface_anim(**kwargs):
    def update_plot(frame_number, _points, _faces, _clr, _cmaps, _plot):
        for _, _ in enumerate(_plot):
            p = ax.clear()
        for ii, p in enumerate(_plot):
            ax.set_xlim3d(-kwargs['axis_lim'], kwargs['axis_lim'])
            ax.set_ylim3d(-kwargs['axis_lim'], kwargs['axis_lim'])
            ax.set_zlim3d(-kwargs['axis_lim'], kwargs['axis_lim'])
            ax.set_xlabel('x')
            ax.set_ylabel('y')
            ax.set_zlabel('z')

            p = ax.plot_trisurf(_points[ii][frame_number][:, 0],
                                _points[ii][frame_number][:, 1],
                                _points[ii][frame_number][:, 2],
                                triangles=_faces[ii][frame_number],
                                antialiased=True, shade=False, color=_clr[ii])
            if kwargs.get('colormap', False):
                p.set_cmap(cmap=cm.jet)
                p.set_array(_cmaps[ii][frame_number])

            ax.text(-kwargs['axis_lim'], 0.9 * kwargs['axis_lim'], 0.8 * kwargs['axis_lim'],
                    f"{kwargs['phases'][frame_number]%1.0:.2f}")

    fig = plt.figure(figsize=(7, 7))
    ax = fig.add_subplot(111, projection='3d')
    ax.set_box_aspect([1, 1, 1])
    ax.elev = 0
    ax.azim = 180

    ax.set_xlim3d(-kwargs['axis_lim'], kwargs['axis_lim'])
    ax.set_ylim3d(-kwargs['axis_lim'], kwargs['axis_lim'])
    ax.set_zlim3d(-kwargs['axis_lim'], kwargs['axis_lim'])

    clr = ['g', 'r']
    cmaps = []

    points = [kwargs['points']]
    faces = [kwargs['faces']]

    plot = [ax.plot_trisurf(points[0][0][:, 0], points[0][0][:, 1], points[0][0][:, 2],
                            triangles=faces[0][0], antialiased=True,
                            shade=False, color=clr[0])]
    if kwargs.get('colormap', False):
        plot[0].set_cmap(cmap=CMAPS[kwargs['colormap']])
        cmaps = [kwargs['cmap']]
        plot[0].set_array(cmaps[0][0])

    args = (points, faces, clr, cmaps, plot)
    ani = animation.FuncAnimation(fig, update_plot, kwargs['n_frames'], fargs=args, interval=20)
    plt.show() if not kwargs['savepath'] else ani.save(kwargs['savepath'], writer='ffmpeg', fps=20, dpi=300)


def phase_curve(**kwargs):
    fig = plt.figure(figsize=(8, 6))
    if kwargs['unit'] in ['normalized', 'normalised']:
        C = np.max([kwargs['fluxes'][item] for item in kwargs['fluxes']])
    else:
        C = 1
    for item in kwargs['fluxes']:
        plt.plot(kwargs['phases'], kwargs['fluxes'][item] / C, label=item)
        plt.legend()

    plt.xlabel('Phase')
    if isinstance(kwargs['unit'], type(u.W/u.m**2)):
        uu = kwargs['unit']
        plt.ylabel(f'Flux/({uu:latex})')
    else:
        plt.ylabel('Flux')
    if kwargs['legend']:
        plt.legend(loc=kwargs['legend_location'])

    return fig if kwargs['return_figure_instance'] else plt.show()


def rv_curve(**kwargs):
    fig = plt.figure(figsize=(8, 6))
    phases, rvs = kwargs["phases"], kwargs["rvs"]
    for component in rvs.keys():
        plt.plot(phases, rvs[component], label=component)
    plt.legend()

    plt.xlabel('Phase')
    if isinstance(kwargs['unit'], type(u.m / u.s)):
        uu = kwargs['unit']
        plt.ylabel(f'Radial velocity/({uu:latex})')
    else:
        plt.ylabel('Radial velocity')
    if kwargs['legend']:
        plt.legend(loc=kwargs['legend_location'])

    return fig if kwargs['return_figure_instance'] else plt.show()


def binary_rv_fit_plot(**kwargs):
    """
    Plots the model and residuals described by fit params or calculated by last run of fitting procedure.

    :param kwargs: Dict;
    :**kwargs options**:
        * **fit_params** * -- Dict; {fit_parameter: {value: float, unit: astropy.unit.Unit}
        * **start_phase** * -- float;
        * **stop_phase** * -- float;
        * **number_of_points** * -- int;
        * **y_axis_unit** * -- astropy.unit.Unit;
    :return:
    """
    matplotlib.rcParams.update({'errorbar.capsize': 2})
    fig = plt.figure(figsize=(8, 6))

    gs = gridspec.GridSpec(2, 1, height_ratios=[3, 1])
    ax1 = fig.add_subplot(gs[0])
    ax2 = fig.add_subplot(gs[1], sharex=ax1)

    ax1.plot(kwargs['synth_phases'], kwargs['rv_fit']['primary'], label='primary RV fit', color='cornflowerblue')
    ax1.plot(kwargs['synth_phases'], kwargs['rv_fit']['secondary'], label='secondary RV fit', color='firebrick',
             ls='dashed')
    if kwargs['y_err']['primary'] is None:
        ax1.scatter(kwargs['x_data']['primary'], kwargs['y_data']['primary'],
                    marker='o', color='blue', s=3, label='primary')
        ax2.scatter(kwargs['x_data']['primary'], kwargs['residuals']['primary'],
                    marker='o', color='blue', s=3, label='primary')
    else:
        ax1.errorbar(kwargs['x_data']['primary'], kwargs['y_data']['primary'], yerr=kwargs['y_err']['primary'],
                     linestyle='none', marker='o', color='blue', markersize=3, label='primary')
        ax2.errorbar(kwargs['x_data']['primary'], kwargs['residuals']['primary'], yerr=kwargs['y_err']['primary'],
                     linestyle='none', marker='o', color='blue', markersize=3, label='primary')

    if kwargs['y_err']['secondary'] is None:
        ax1.scatter(kwargs['x_data']['secondary'], kwargs['y_data']['secondary'],
                    marker='x', color='red', s=3, label='secondary')
        ax2.scatter(kwargs['x_data']['secondary'], kwargs['residuals']['secondary'],
                    marker='x', color='red', s=3, label='secondary')
    else:
        ax1.errorbar(kwargs['x_data']['secondary'], kwargs['y_data']['secondary'], yerr=kwargs['y_err']['secondary'],
                     linestyle='none', marker='x', color='red',
                     markersize=3, label='secondary')
        ax2.errorbar(kwargs['x_data']['secondary'], kwargs['residuals']['secondary'], yerr=kwargs['y_err']['secondary'],
                     linestyle='none', marker='x', color='red',
                     markersize=3, label='secondary')
    ax1.legend()
    unit = kwargs['y_unit']
    ax1.set_ylabel(f'Radial velocity/[{unit}]')

    ax2.axhline(0, ls='dashed', c='black', lw=0.5)

    ax2.set_xlabel('Phase')
    ax2.set_ylabel('Residuals')

    plt.subplots_adjust(hspace=0.0, top=0.98, right=0.97)
    return fig if kwargs['return_figure_instance'] else plt.show()


def binary_lc_fit_plot(**kwargs):
    synthetic_clrs = {
        'bolometric': 'black',
        'Generic.Bessell.U': '#ff00bf',
        'Generic.Bessell.B': '#0000E5',
        'Generic.Bessell.V': '#00cc00',
        'Generic.Bessell.R': '#fd2b2b',
        'Generic.Bessell.I': '#b30000',
        'SLOAN.SDSS.u': '#0000ff',
        'SLOAN.SDSS.g': '#00cc00',
        'SLOAN.SDSS.r': '#ff1a1a',
        'SLOAN.SDSS.i': '#cc00cc',
        'SLOAN.SDSS.z': '#00ffff',
        'Generic.Stromgren.u': '#cc00cc',
        'Generic.Stromgren.v': '#ff00ff',
        'Generic.Stromgren.b': '#3333ff',
        'Generic.Stromgren.y': '#00e600',
        'Kepler': '#E50000',
        'GaiaDR2': 'black',
    }
    datapoint_clrs = {
        'bolometric': 'gray',
        'Generic.Bessell.U': '#cc0099',
        'Generic.Bessell.B': '#00007F',
        'Generic.Bessell.V': '#008000',
        'Generic.Bessell.R': '#ff0000',
        'Generic.Bessell.I': '#800000',
        'SLOAN.SDSS.u': '#000099',
        'SLOAN.SDSS.g': '#009900',
        'SLOAN.SDSS.r': '#e60000',
        'SLOAN.SDSS.i': '#800080',
        'SLOAN.SDSS.z': '#00cccc',
        'Generic.Stromgren.u': '#990099',
        'Generic.Stromgren.v': '#cc00cc',
        'Generic.Stromgren.b': '#0000cc',
        'Generic.Stromgren.y': '#00b300',
        'Kepler': '#890000',
        'GaiaDR2': 'gray',
        'TESS': '#006989'
    }

    matplotlib.rcParams.update({'errorbar.capsize': 2})
    fig = plt.figure(figsize=(8, 6))

    gs = gridspec.GridSpec(2, 1, height_ratios=[3, 1])
    ax1 = fig.add_subplot(gs[0])
    ax2 = fig.add_subplot(gs[1], sharex=ax1)

    for fltr, curve in kwargs['lcs'].items():
        # rasterize = np.shape(kwargs['x_data'][fltr])[0] > 300 if kwargs.get['rasterize']
        rasterize = False
        (dt_clr, clr) = (datapoint_clrs[fltr], datapoint_clrs[fltr]) if len(kwargs['lcs']) > 1 else ('blue', 'red')

        if kwargs['y_err'][fltr] is None:
            ax1.scatter(kwargs['x_data'][fltr], kwargs['y_data'][fltr], s=3, label=fltr + ' observed',
                        color=dt_clr)

            ax2.scatter(kwargs['x_data'][fltr], kwargs['residuals'][fltr], s=3, label=fltr + ' residual',
                        color=dt_clr)
        else:
            ax1.errorbar(kwargs['x_data'][fltr], kwargs['y_data'][fltr], yerr=kwargs['y_err'][fltr],
                         linestyle='none', markersize=3, label=fltr + ' observed', color=dt_clr, rasterized=rasterize)

            ax2.errorbar(kwargs['x_data'][fltr], kwargs['residuals'][fltr], yerr=kwargs['y_err'][fltr],
                         linestyle='none', markersize=3, label=fltr + ' residual', color=dt_clr, rasterized=rasterize)

        ax1.plot(kwargs['synth_phases'], curve, label=fltr + ' synthetic', color=clr, linewidth=2)

    ax2.axhline(0, ls='dashed', c='black', lw=0.5)

    if kwargs['legend']:
        ax1.legend(loc=kwargs['loc'])
    # ax2.legend(loc=1)

    ax1.set_ylabel(f'Normalized flux')

    ax2.set_xlabel('Phase')
    ax2.set_ylabel('Residuals')

    plt.subplots_adjust(hspace=0.0, top=0.98, right=0.97)
    return fig if kwargs['return_figure_instance'] else plt.show()
<|MERGE_RESOLUTION|>--- conflicted
+++ resolved
@@ -443,10 +443,7 @@
 
     plt.subplots_adjust(left=0.0, right=1.0, top=1.0, bottom=0.0)
     gutils.set_axes_equal(ax)
-<<<<<<< HEAD
-=======
-
->>>>>>> a8f8e8cd
+
     return fig if kwargs['return_figure_instance'] else plt.show()
 
 
