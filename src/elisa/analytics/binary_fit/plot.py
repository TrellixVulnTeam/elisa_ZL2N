--- conflicted
+++ resolved
@@ -16,19 +16,7 @@
 from elisa.graphic.mcmc_graphics import Plot as MCMCPlot
 from elisa.observer.observer import Observer
 from elisa.graphic import graphics
-<<<<<<< HEAD
-from elisa.analytics.binary import (
-    params,
-    models,
-    utils as bsutils
-)
-from elisa.analytics import utils as autils
-from elisa.analytics.binary_fit import shared
-from elisa import utils
-
-=======
 from elisa.analytics.params import parameters, conf
->>>>>>> 19096cc5
 
 PLOT_UNITS = {
     'system@asini': eu.solRad,
@@ -41,72 +29,8 @@
 class MCMCPlotMixin(object):
     fit = None
 
-<<<<<<< HEAD
-    def model(self, fit_params=None, start_phase=-0.6, stop_phase=0.6, number_of_points=300,
-              y_axis_unit=eu.km / eu.s):
-        """
-        Prepares data for plotting the model described by fit params or calculated by last run of fitting procedure.
-
-        :param fit_params: Dict; {fit_parameter: {value: float, unit: astropy.unit.Unit, ...(fitting method dependent)}
-        :param start_phase: float;
-        :param stop_phase: float;
-        :param number_of_points: int;
-        :param y_axis_unit: astropy.unit.Unit;
-        """
-        plot_result_kwargs = dict()
-        fit_params = self.rv_fit.fit_params if fit_params is None else fit_params
-
-        if fit_params is None:
-            raise ValueError('You did not performed radial velocity fit on this instance or you did not provided result'
-                             ' parameter dictionary.')
-
-        fit_params = autils.transform_initial_values(fit_params)
-
-        # converting to phase space
-        x_data, y_data, yerr = dict(), dict(), dict()
-        for component, data in self.rv_fit.radial_velocities.items():
-            x_data[component] = t_layer.adjust_phases(phases=data.x_data, centre=0.0) \
-                if data.x_unit is u.dimensionless_unscaled else \
-                t_layer.jd_to_phase(fit_params['system']['primary_minimum_time']['value'],
-                                    fit_params['system']['period']['value'],
-                                    data.x_data, centre=0.0)
-            y_data[component] = (data.y_data * data.y_unit).to(y_axis_unit).value
-            yerr[component] = (data.yerr * data.y_unit).to(y_axis_unit).value if data.yerr is not None else None
-        plot_result_kwargs.update({
-            'x_data': x_data,
-            'y_data': y_data,
-            'yerr': yerr,
-            'y_unit': y_axis_unit,
-        })
-
-        kwargs_to_replot = params.x0_to_kwargs(fit_params)
-
-        t0_name = params.PARAM_PARSER.join(['system', 'primary_minimum_time'])
-        if t0_name in kwargs_to_replot.keys():
-            del kwargs_to_replot[t0_name]
-        synth_phases = np.linspace(start_phase, stop_phase, number_of_points)
-        rv_fit = central_rv_synthetic(synth_phases, Observer(), **kwargs_to_replot)
-        rv_fit = {component: (data * eu.VELOCITY_UNIT).to(y_axis_unit).value for component, data in rv_fit.items()}
-
-        interp_fn = {component: interp1d(synth_phases, rv_fit[component])
-                     for component in self.rv_fit.radial_velocities.keys()}
-        residuals = {component: y_data[component] - interp_fn[component](x_data[component])
-                     for component in self.rv_fit.radial_velocities.keys()}
-        plot_result_kwargs.update({
-            'synth_phases': synth_phases,
-            'rv_fit': rv_fit,
-            'residuals': residuals,
-            'y_unit': y_axis_unit
-        })
-
-        graphics.binary_rv_fit_plot(**plot_result_kwargs)
-
-    def corner(self, flat_chain=None, variable_labels=None, normalization=None, quantiles=None, truths=False,
-               show_titles=True, plot_units=None, **kwargs):
-=======
     def corner(self, flat_chain=None, variable_labels=None, normalization=None,
                quantiles=None, truths=False, show_titles=True, plot_units=None, **kwargs):
->>>>>>> 19096cc5
         """
         Plots complete correlation plot from supplied parameters. Usefull only for MCMC method.
 
@@ -267,35 +191,6 @@
 
         average_kind = normalization_kind
         plot_result_kwargs = dict()
-<<<<<<< HEAD
-        fit_params = self.lc_fit.fit_params if fit_params is None else fit_params
-
-        if fit_params is None:
-            raise ValueError('You did not performed light curve fit on this instance or you did not provided '
-                             'parameter dictionary.')
-
-        fit_params = autils.transform_initial_values(fit_params)
-
-        # converting to phase space
-        x_data, y_data, yerr = dict(), dict(), dict()
-        for _filter, curve in self.lc_fit.light_curves.items():
-            x_data[_filter] = t_layer.adjust_phases(phases=curve.x_data, centre=0.0) \
-                if curve.x_unit is u.dimensionless_unscaled else \
-                t_layer.jd_to_phase(fit_params['system']['primary_minimum_time']['value'],
-                                    fit_params['system']['period']['value'],
-                                    curve.x_data, centre=0.0)
-
-            y_data[_filter] = curve.y_data
-
-            yerr[_filter] = curve.yerr
-
-        y_data = bsutils.normalize_light_curve(y_data, kind=average_kind,
-                                               top_fraction_to_average=data_frac_to_normalize)
-        ii, L = 0, len(y_data)
-        for fltr, curve in y_data.items():
-            curve -= separation * (ii - int(L/2))
-            ii += 1
-=======
         fit_result = kwargs.get('fit_result', self.fit.result)
 
         if fit_result is None:
@@ -324,7 +219,6 @@
         for curve in y_data.values():
             curve -= separation * (i - int(y_len/2))
             i += 1
->>>>>>> 19096cc5
 
         # extending observations to desired phase interval
         for band, curve in self.data.items():
@@ -425,14 +319,8 @@
     if flat_chain is None:
         raise ValueError('You can use corner plot after running mcmc method or after loading the flat chain.')
 
-<<<<<<< HEAD
-    labels = shared.create_labels(variable_labels)
-
-    quantiles = [0.16, 0.5, 0.84] if quantiles is None else quantiles
-=======
     plot_labels = serialize_plot_labels(variable_labels)
     flat_chain = MCMCMixin.renormalize_flat_chain(flat_chain, variable_labels, normalization)
->>>>>>> 19096cc5
 
     # # transforming units
     plot_units = PLOT_UNITS if plot_units is None else plot_units
@@ -530,14 +418,8 @@
         raise ValueError('You can use trace plot only in case of mcmc method '
                          'or for some reason the flat chain was not found.')
 
-<<<<<<< HEAD
-    flat_chain = params.renormalize_flat_chain(flat_chain, variable_labels, normalization)
-
-    labels = shared.create_labels(variable_labels)
-=======
     flat_chain = MCMCMixin.renormalize_flat_chain(flat_chain, variable_labels, normalization)
     labels = serialize_plot_labels(variable_labels)
->>>>>>> 19096cc5
 
     # transforming units
     plot_units = PLOT_UNITS if plot_units is None else plot_units
@@ -561,51 +443,4 @@
         'labels': labels,
     })
 
-<<<<<<< HEAD
-    MCMCPlot.paramtrace(**traces_plot_kwargs)
-
-
-def autocorrelation(fit_instance, correlations_to_plot=None, flat_chain=None, variable_labels=None):
-    """
-    Plots correlation function of defined parameters.
-
-    :param fit_instance: Union[elisa.analytics.binary_fit.lc_fit.LCFit, elisa.analytics.binary_fit.rv_fit.RVFit];
-    :param correlations_to_plot: List; names of variables which autocorrelation function will be displayed
-    :param flat_chain: numpy.array; flattened chain of all parameters
-    :param variable_labels: List; list of variables during a MCMC run, which is used
-                                  to identify columns in `flat_chain`
-    """
-    autocorr_plot_kwargs = dict()
-
-    flat_chain = copy(fit_instance.flat_chain) if flat_chain is None else copy(flat_chain)
-
-    if flat_chain is None:
-        raise ValueError('You can use trace plot only in case of mcmc method or for some reason the flat chain was '
-                         'not found.')
-
-    variable_labels = fit_instance.variable_labels if variable_labels is None else variable_labels
-
-    labels = shared.create_labels(variable_labels)
-
-    autocorr_fns = np.empty((flat_chain.shape[0], len(variable_labels)))
-    autocorr_time = np.empty((flat_chain.shape[0]))
-    for ii, lbl in enumerate(variable_labels):
-        autocorr_fns[:, ii] = function_1d(flat_chain[:, ii])
-        # autocorr_time[ii] = integrated_time(flat_chain[:, ii])
-        autocorr_time[ii] = integrated_time(flat_chain[:, ii], quiet=True)
-
-    correlations_to_plot = variable_labels if correlations_to_plot is None else correlations_to_plot
-
-    autocorr_plot_kwargs.update({
-        'correlations_to_plot': correlations_to_plot,
-        'autocorr_fns': autocorr_fns,
-        'autocorr_time': autocorr_time,
-        'variable_labels': variable_labels,
-        'labels': labels
-    })
-
-    MCMCPlot.autocorr(**autocorr_plot_kwargs)
-
-=======
-    MCMCPlot.paramtrace(**traces_plot_kwargs)
->>>>>>> 19096cc5
+    MCMCPlot.paramtrace(**traces_plot_kwargs)