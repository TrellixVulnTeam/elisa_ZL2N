--- conflicted
+++ resolved
@@ -39,11 +39,8 @@
     lc_initial = {
         "system": {
             "semi_major_axis": {
-<<<<<<< HEAD
-                "constraint": "16.515 / sin(radians(system@inclination))",
-=======
+                "value": 16.515,
                 "constraint": "16.515 / sin(radians(system@inclination))"
->>>>>>> d06737e2
             },
             "inclination": {
                 "value": 85.0,
