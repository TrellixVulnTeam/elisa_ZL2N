--- conflicted
+++ resolved
@@ -48,11 +48,7 @@
 }
 
 DISCRETIZATION_FACTORS = [3, 5, 7, 10]
-<<<<<<< HEAD
-PHASE = 0.1
-=======
 PHASE = 0.5 * 6 / 360.0
->>>>>>> 988c226e
 
 
 def single_main():
