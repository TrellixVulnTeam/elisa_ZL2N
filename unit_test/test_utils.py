import unittest
import numpy as np
import pandas as pd

from numpy.testing import assert_array_equal
from elisa.engine import utils
from queue import Queue


class TestElisaEngineUtils(unittest.TestCase):
    def test_polar_to_cartesian(self):
        radius = np.array([0.5, 0.3, 6.1])
        phi = np.array([0.0, np.pi, np.pi / 2.0])

        xs, ys = utils.polar_to_cartesian(radius, phi)
        xs, ys = np.round(xs, 4), np.round(ys, 4)

        expected_xs, expected_ys = [0.5, -0.3, 0.0], [0.0, 0.0, 6.1]
        assert_array_equal(expected_xs, xs)
        assert_array_equal(expected_ys, ys)

        radius = 0.33
        phi = np.pi / 2.0
        x, y = utils.polar_to_cartesian(radius, phi)
        assert_array_equal([round(x, 4), round(y, 4)], [0.0, 0.33])

    def test_invalid_kwarg_checker(self):
        class MockClass(object):
            kwargs = ["a", "b", "c"]

        utils.invalid_kwarg_checker(["a", "b"], MockClass.kwargs, MockClass)
        utils.invalid_kwarg_checker(["b", "c", "a"], MockClass.kwargs, MockClass)

        with self.assertRaises(Exception) as context:
            utils.invalid_kwarg_checker(["a", "x", "b"], MockClass.kwargs, MockClass)
        self.assertTrue('Invalid keyword argument' in str(context.exception))

    def test_is_plane(self):
        given, expected = 'yx', 'xy'
        self.assertTrue(utils.is_plane(given=given, expected=expected))

        given, expected = 'xy', 'xy'
        self.assertTrue(utils.is_plane(given=given, expected=expected))

        given, expected = 'xy', 'xz'
        self.assertFalse(utils.is_plane(given=given, expected=expected))

    def test_find_nearest_dist_3d(self):
        points = np.array([[0.0, 0.0, 0.0], [0.5, 0.5, 1.0], [0.0, 0.3, 0.0]])
        nearest = utils.find_nearest_dist_3d(points)
        self.assertEqual(0.3, round(nearest, 4))

    def test_cartesian_to_spherical(self):
        input1 = np.array([[1., 0., 0.], [0., 0., 1.]])
        input2 = [1, 0, 0]

        expected_output1 = np.array([[1, 0, np.pi/2], [1, 0, 0]])
        expected_output2 = np.array([1, 0, np.pi/2])
        expected_output3 = np.array([1, 0, 90])

        output1 = utils.cartesian_to_spherical(input1)
        output2 = utils.cartesian_to_spherical(input2)
        output3 = utils.cartesian_to_spherical(input2, degrees=True)

        assert_array_equal(output1, expected_output1)
        assert_array_equal(output2, expected_output2)
        assert_array_equal(output3, expected_output3)

    def test_spherical_to_cartesian(self):
        input1 = np.array([[1, 0, np.pi / 2], [1, 0, 0]])
        input2 = np.array([1, 0, np.pi / 2])

        expected_output1 = np.array([[1., 0., 0.], [0., 0., 1.]])
        expected_output2 = [1, 0, 0]

        output1 = utils.spherical_to_cartesian(input1)
        output2 = utils.spherical_to_cartesian(input2)

        assert_array_equal(np.round(output1, 4), expected_output1)
        assert_array_equal(np.round(output2, 4), expected_output2)

    def test_cylindrical_to_cartesian(self):
        cylindrical = np.array([[1.3, 1.34, 4], [2, -2.5, 3], [-2.0, -1555.5, -3.1]])
        obtained = np.round(utils.cylindrical_to_cartesian(cylindrical), 4)
        expected = [[0.2974, 1.2655, 4], [-1.6023, -1.1969, 3], [1.8329, -0.8002, -3.1]]
        assert_array_equal(obtained, expected)

    @staticmethod
    def subtest_arbitrary_rotation(angle, vectors, degree, expected):
        omega = np.array([-1.0, 1.0, 1.0])
        obtained = np.round(utils.arbitrary_rotation(angle, omega, vectors, degrees=degree, omega_normalized=False), 4)
        assert_array_equal(obtained, expected)

    def test_arbitrary_rotation(self):
        to_rotate = np.array([[1.0, 0.0, 0.0], [1.0, 1.0, 1.0], [-1.0, 1.3, -2.1]])
        expected = np.array([[0.3333, 0.244, -0.9107], [-0.3333, 1.488, -0.8214], [-2.0297, -1.7231, -0.1065]])
        self.subtest_arbitrary_rotation(np.pi / 2.0, to_rotate, False, expected)
        self.subtest_arbitrary_rotation(90, to_rotate, True, expected)
        self.subtest_arbitrary_rotation(-270, to_rotate, True, expected)
        self.subtest_arbitrary_rotation(-3. * np.pi / 2.0, to_rotate, False, expected)

    @staticmethod
    def subtest_around_axis_rotation(angle, vectors, axis, degree, expected):
        obtained = np.round(utils.around_axis_rotation(angle, vectors, axis, degrees=degree), 4)
        assert_array_equal(expected, obtained)

    def test_around_axis_rotation(self):
        to_rotate = np.array([[1.0, 0.0, 0.0], [1.0, 1.0, 1.0], [-1.0, 1.3, -2.1]])

        # z axis
        expected = [[0.0, 1.0, 0.0], [-1.0, 1.0, 1.0], [-1.3, -1.0, -2.1]]
        self.subtest_around_axis_rotation(np.pi / 2.0, to_rotate, "z", False, expected)
        self.subtest_around_axis_rotation(90, to_rotate, "z", True, expected)
        self.subtest_around_axis_rotation(-270, to_rotate, "z", True, expected)

        # x axis
        expected = [[1., 0., 0.], [1., -1., 1.], [-1., 2.1, 1.3]]
        self.subtest_around_axis_rotation(np.pi / 2.0, to_rotate, "x", False, expected)
        self.subtest_around_axis_rotation(90, to_rotate, "x", True, expected)
        self.subtest_around_axis_rotation(-270, to_rotate, "x", True, expected)

        # y axis
        expected = [[0., 0., -1.], [1.,  1., -1.], [-2.1, 1.3, 1.]]
        self.subtest_around_axis_rotation(np.pi / 2.0, to_rotate, "y", False, expected)
        self.subtest_around_axis_rotation(90, to_rotate, "y", True, expected)
        self.subtest_around_axis_rotation(-270, to_rotate, "y", True, expected)

    def test_remap(self):
        x = [[3, 4, 5], [6, 7, 8], [0, 2, 1]]
        mapper = [7, 8, 9, 1, 2, 3, 4, 5, 6]
        obtained = utils.remap(x, mapper)
        expected = [[1, 2, 3], [4, 5, 6], [7, 9, 8]]
        assert_array_equal(obtained, expected)

    def test_poly_areas(self):
        points = np.array([
            [0.0, 0.0, 0.0],
            [0.0, 1.0, 0.0],
            [1.0, 1.0, 0.0],
            [0.0, 0.5, 0.0],
            [0.5, 0.5, 0.0],
            [0.5, 0.5, 0.5]

        ], dtype=float)

        triangles = np.array([[0, 1, 2], [2, 3, 0], [0, 4, 5]], dtype=int)
        obtained = np.round(utils.poly_areas(points[triangles]), 4)
        expected = [0.5, 0.25, 0.1768]
        assert_array_equal(obtained, expected)

    def test_triangle_areas(self):
        points = np.array([
            [0.0, 0.0, 0.0],
            [0.0, 1.0, 0.0],
            [1.0, 1.0, 0.0],
            [0.0, 0.5, 0.0],
            [0.5, 0.5, 0.0],
            [0.5, 0.5, 0.5]

        ], dtype=float)

        triangles = np.array([[0, 1, 2], [2, 3, 0], [0, 4, 5]], dtype=int)
        obtained = np.round(utils.triangle_areas(triangles, points), 4)
        expected = [0.5, 0.25, 0.1768]
        assert_array_equal(obtained, expected)

    def test_calculate_distance_matrix(self):
        points1 = np.array([[0.0, 0.0], [0.0, 1.5], [1.3, -1.2]])
        points2 = np.array([[1.5, 0.0], [0.0, 0.3]])

        v, d = utils.calculate_distance_matrix(points1, points2, False)
        expected = [[1.5, 0.3],
                    [2.1213, 1.2],
                    [1.2166, 1.9849]]
        obtained = np.round(v, 4)
        assert_array_equal(expected, obtained)
        self.assertIsNone(d)

        _, d = utils.calculate_distance_matrix(points1, points2, True)
        d = np.round(d, 4)
        expected = [
            [[1., 0.], [0., 1.]],
            [[0.7071, -0.7071], [0., -1.]],
            [[0.1644, 0.9864], [-0.6549, 0.7557]]
        ]
        assert_array_equal(d, expected)

    def test_find_face_centres(self):
        faces = np.array([
            [
                [0.0, 0.0],
                [1.0, 0.0],
                [1.0, 1.0]
            ],
            [
                [1.0, 1.0],
                [0.0, 1.0],
                [0.0, 0.0]
            ]
        ])

        obtained = np.round(utils.find_face_centres(faces), 4)
        expected = [[0.6667, 0.3333], [0.3333, 0.6667]]
        assert_array_equal(obtained, expected)

    def test_check_missing_kwargs(self):
        class MockClass(object):
            pass

        required = ["a", "b", "c"]
        supplied = ["c", "a"]

        with self.assertRaises(Exception) as context:
            utils.check_missing_kwargs(required, supplied, MockClass)
        self.assertTrue('Missing argument' in str(context.exception))

        supplied = ["c", "a", "b"]
        utils.check_missing_kwargs(required, supplied, MockClass)

    def test_numeric_logg_to_string(self):
        logg = [0.5, 0.0, 1.0, 10.0]
        obtained = [utils.numeric_logg_to_string(m) for m in logg]
        expected = ['g05', 'g00', 'g10', 'g100']
        assert_array_equal(obtained, expected)

    def test_numeric_metallicity_to_string(self):
        metalicity = [0.5, 0.0, 1.0, -1.1, 10.0]
        obtained = [utils.numeric_metallicity_to_string(m) for m in metalicity]
        expected = ['p05', 'p00', 'p10', 'm11', 'p100']
        assert_array_equal(obtained, expected)

    def test_find_nearest_value_as_matrix(self):
        look_in = np.array([-1.0, 0.0, 1.0, 2.0, 3.0, 4.0, 5.0])
        look_for = np.array([-0.5, 2.1, -20, 5.1, 5.0])
        arr, indices = utils.find_nearest_value_as_matrix(look_in, look_for)
        exp_arr = [-1., 2., -1., 5., 5.]
        exp_indices = [0, 3, 0, 6, 6]
        assert_array_equal(arr, exp_arr)
        assert_array_equal(indices, exp_indices)

    def test_find_surrounded_as_matrix(self):
        look_in = np.array([-1.0, 0.0, 1.0, 2.0, 3.0, 4.0, 5.0])
        look_for = np.array([-0.5, 2.1])
        obtained = utils.find_surrounded_as_matrix(look_in, look_for)
        expected = [[-1., 0.], [2., 3.]]
        assert_array_equal(obtained, expected)

        look_for = np.array([-1.0, 5.0, 2.1])
        obtained = utils.find_surrounded_as_matrix(look_in, look_for)
        expected = [[-1., -1.], [5., 5.], [2., 3.]]
        assert_array_equal(expected, obtained)

        look_for = np.array([-10, 1.0, 1.1])
        with self.assertRaises(Exception) as context:
            utils.find_surrounded_as_matrix(look_in, look_for)
        self.assertTrue('is out of bound' in str(context.exception))

    def test_calculate_cos_theta(self):
        line_of_sight = np.array([1.0, 1.0, 1.0])
        line_of_sight = line_of_sight / np.linalg.norm(line_of_sight)

        vectors = np.array([[-10, -5, -3.1], [1.0, 1.0, 1.0]])
        vectors = np.array([v / np.linalg.norm(v) for v in vectors])

        expected = [-0.9007,  1.]
        obtained = np.round(utils.calculate_cos_theta(vectors, line_of_sight), 4)
        assert_array_equal(expected, obtained)
<<<<<<< HEAD

        lines_of_sight = np.array([[1.0, 1.0, 1.0], [-1.0, -1.0, 1.0], [-0.3, 1.0, -20.0]])
        lines_of_sight = np.array([v / np.linalg.norm(v) for v in lines_of_sight])
        obtained = np.round(utils.calculate_cos_theta(vectors, lines_of_sight), 4)
        expected = [[-0.9007, 0.5922, 0.2582],
                    [1., -0.3333, -0.5564]]
        assert_array_equal(expected, obtained)

    def test_calculate_cos_theta_los_x(self):
        vectors = np.array([[1.3, 1.2], [1.1, -0.5]])
        cos_sim = utils.calculate_cos_theta_los_x(vectors)
        assert_array_equal([1.3, 1.1], cos_sim)

        vectors = np.array([[1.3, 1.2, 3.0], [-1.1, -0.5, 1e25]])
        cos_sim = utils.calculate_cos_theta_los_x(vectors)
        assert_array_equal([1.3, -1.1], cos_sim)

    def test_convert_gravity_acceleration_array(self):
        log_g_si = np.array([2.2, 1.3, 2.22])
        log_cgs = log_g_si + 2
        si = np.power(10, log_g_si)
        cgs = np.power(10, log_g_si + 2)

        obtained = utils.convert_gravity_acceleration_array(log_g_si, "log_cgs")
        assert_array_equal(log_cgs, obtained)
        obtained = utils.convert_gravity_acceleration_array(log_g_si, "SI")
        assert_array_equal(si, obtained)
        obtained = utils.convert_gravity_acceleration_array(log_g_si, "cgs")
        assert_array_equal(cgs, obtained)
        obtained = utils.convert_gravity_acceleration_array(log_g_si, "log_SI")
        assert_array_equal(log_g_si, obtained)

    def test_cosine_similarity(self):
        vs_2d_1 = np.array([[0.0, 1.0], [1.0, 0.0]])
        vs_2d_2 = np.array([[0.0, 10.0], [15.0, 0.0]])
        r_1 = utils.cosine_similarity(vs_2d_1[0], vs_2d_1[1])
        r_2 = utils.cosine_similarity(vs_2d_2[0], vs_2d_2[1])

        self.assertEqual(round(r_1, 4), 0)
        self.assertEqual(round(r_2, 4), 0)

        vs_3d = np.array([[1.0, 1.0, 1.33], [-1, 0.0, -3.1]])
        r_3 = utils.cosine_similarity(vs_3d[0], vs_3d[1])

        self.assertEqual(round(r_3, 4), -0.8101)

    def test_is_empty(self):
        empty = [None, dict(), list(), np.array([]), np.nan, pd.NaT]
        result = np.array([utils.is_empty(val) for val in empty])
        self.assertTrue(np.all(result))

        not_empty = [0, 1, -1, dict(x=1), [1], [0, 0], np.array([0])]
        result = np.array([utils.is_empty(val) for val in not_empty])

        self.assertTrue(np.all(np.invert(result)))

    def test_IterableQueue(self):
        q = Queue()
        for i in range(10):
            q.put(i)
        expected = [i for i in range(10)]
        obtained = [val for val in utils.IterableQueue(q)]
        assert_array_equal(expected, obtained)
=======

        lines_of_sight = np.array([[1.0, 1.0, 1.0], [-1.0, -1.0, 1.0], [-0.3, 1.0, -20.0]])
        lines_of_sight = np.array([v / np.linalg.norm(v) for v in lines_of_sight])
        obtained = np.round(utils.calculate_cos_theta(vectors, lines_of_sight), 4)
        expected = [[-0.9007, 0.5922, 0.2582],
                    [1., -0.3333, -0.5564]]
        assert_array_equal(expected, obtained)

    def test_calculate_cos_theta_los_x(self):
        vectors = np.array([[1.3, 1.2], [1.1, -0.5]])
        cos_sim = utils.calculate_cos_theta_los_x(vectors)
        assert_array_equal([1.3, 1.1], cos_sim)

        vectors = np.array([[1.3, 1.2, 3.0], [-1.1, -0.5, 1e25]])
        cos_sim = utils.calculate_cos_theta_los_x(vectors)
        assert_array_equal([1.3, -1.1], cos_sim)

    def test_convert_gravity_acceleration_array(self):
        log_g_si = np.array([2.2, 1.3, 2.22])
        log_cgs = log_g_si + 2
        si = np.power(10, log_g_si)
        cgs = np.power(10, log_g_si + 2)

        obtained = utils.convert_gravity_acceleration_array(log_g_si, "log_cgs")
        assert_array_equal(log_cgs, obtained)
        obtained = utils.convert_gravity_acceleration_array(log_g_si, "SI")
        assert_array_equal(si, obtained)
        obtained = utils.convert_gravity_acceleration_array(log_g_si, "cgs")
        assert_array_equal(cgs, obtained)
        obtained = utils.convert_gravity_acceleration_array(log_g_si, "log_SI")
        assert_array_equal(log_g_si, obtained)

    def test_cosine_similarity(self):
        vs_2d_1 = np.array([[0.0, 1.0], [1.0, 0.0]])
        vs_2d_2 = np.array([[0.0, 10.0], [15.0, 0.0]])
        r_1 = utils.cosine_similarity(vs_2d_1[0], vs_2d_1[1])
        r_2 = utils.cosine_similarity(vs_2d_2[0], vs_2d_2[1])

        self.assertEqual(round(r_1, 4), 0)
        self.assertEqual(round(r_2, 4), 0)

        vs_3d = np.array([[1.0, 1.0, 1.33], [-1, 0.0, -3.1]])
        r_3 = utils.cosine_similarity(vs_3d[0], vs_3d[1])

        self.assertEqual(round(r_3, 4), -0.8101)

    def test_is_empty(self):
        empty = [None, dict(), list(), np.array([]), np.nan, pd.NaT]
        result = np.array([utils.is_empty(val) for val in empty])
        self.assertTrue(np.all(result))

        not_empty = [0, 1, -1, dict(x=1), [1], [0, 0], np.array([0])]
        result = np.array([utils.is_empty(val) for val in not_empty])

        self.assertTrue(np.all(np.invert(result)))

    def test_IterableQueue(self):
        q = Queue()
        for i in range(10):
            q.put(i)
        expected = [i for i in range(10)]
        obtained = [val for val in utils.IterableQueue(q)]
        assert_array_equal(expected, obtained)

    def test_find_surrounded(self):
        look_in = [-1.5, -0.1, 0.0, 0.1, 1.1, 10]
        look_fors = [-10, -1.5, -0.15, 1.2, 10, 21]

        expected = ["raise", [-1.5, -1.5], [-1.5, -0.1], [1.1, 10.0], [10.0, 10.0], "raise"]

        for look_for, expect in zip(look_fors, expected):
            if expect == "raise":
                with self.assertRaises(Exception) as context:
                    utils.find_surrounded(look_in, look_for)
                self.assertTrue('Any value in `look_for` is out of bound of `look_in`' in str(context.exception))
            else:
                obtained = utils.find_surrounded(look_in, look_for)
                self.assertEqual(obtained, expect)
>>>>>>> 4d3a7700

#
# def check_face_duplicity(faces=None, points=None):
#     """
#     checks if `faces` contains the same faces
#
#     :param faces: np.array of simplices
#     :return:
#     """
#     checklist = [set(xx) for xx in faces]
#     for ii, face1 in enumerate(checklist):
#         for face2 in checklist[ii + 1:]:
#             if face1 == face2:
#                 return False
#
#     return True<|MERGE_RESOLUTION|>--- conflicted
+++ resolved
@@ -265,7 +265,6 @@
         expected = [-0.9007,  1.]
         obtained = np.round(utils.calculate_cos_theta(vectors, line_of_sight), 4)
         assert_array_equal(expected, obtained)
-<<<<<<< HEAD
 
         lines_of_sight = np.array([[1.0, 1.0, 1.0], [-1.0, -1.0, 1.0], [-0.3, 1.0, -20.0]])
         lines_of_sight = np.array([v / np.linalg.norm(v) for v in lines_of_sight])
@@ -329,24 +328,22 @@
         expected = [i for i in range(10)]
         obtained = [val for val in utils.IterableQueue(q)]
         assert_array_equal(expected, obtained)
-=======
-
-        lines_of_sight = np.array([[1.0, 1.0, 1.0], [-1.0, -1.0, 1.0], [-0.3, 1.0, -20.0]])
-        lines_of_sight = np.array([v / np.linalg.norm(v) for v in lines_of_sight])
-        obtained = np.round(utils.calculate_cos_theta(vectors, lines_of_sight), 4)
-        expected = [[-0.9007, 0.5922, 0.2582],
-                    [1., -0.3333, -0.5564]]
-        assert_array_equal(expected, obtained)
-
-    def test_calculate_cos_theta_los_x(self):
-        vectors = np.array([[1.3, 1.2], [1.1, -0.5]])
-        cos_sim = utils.calculate_cos_theta_los_x(vectors)
-        assert_array_equal([1.3, 1.1], cos_sim)
-
-        vectors = np.array([[1.3, 1.2, 3.0], [-1.1, -0.5, 1e25]])
-        cos_sim = utils.calculate_cos_theta_los_x(vectors)
-        assert_array_equal([1.3, -1.1], cos_sim)
-
+
+#
+# def check_face_duplicity(faces=None, points=None):
+#     """
+#     checks if `faces` contains the same faces
+#
+#     :param faces: np.array of simplices
+#     :return:
+#     """
+#     checklist = [set(xx) for xx in faces]
+#     for ii, face1 in enumerate(checklist):
+#         for face2 in checklist[ii + 1:]:
+#             if face1 == face2:
+#                 return False
+#
+#     return True
     def test_convert_gravity_acceleration_array(self):
         log_g_si = np.array([2.2, 1.3, 2.22])
         log_cgs = log_g_si + 2
@@ -408,7 +405,6 @@
             else:
                 obtained = utils.find_surrounded(look_in, look_for)
                 self.assertEqual(obtained, expect)
->>>>>>> 4d3a7700
 
 #
 # def check_face_duplicity(faces=None, points=None):
